language: php

dist: precise

sudo: false

<<<<<<< HEAD
php:
  - 5.6

env:
  global:
    - DB="POSTGRESQL"
    - CORE_RELEASE="4"

before_script:
# Init PHP
  - printf "\n" | pecl install imagick
  - phpenv rehash
  - phpenv config-rm xdebug.ini
  - echo 'memory_limit = 2048M' >> ~/.phpenv/versions/$(phpenv version-name)/etc/conf.d/travis.ini

# Temporarily update to 1.5.x-dev of composer
  - composer self-update --snapshot

# Install composer dependencies
  - composer install --prefer-dist
  - composer require --prefer-dist --no-update symfony/config:^3.2 silverstripe/framework:4.0.x-dev silverstripe/siteconfig:4.0.x-dev silverstripe/config:1.0.x-dev silverstripe/admin:1.0.x-dev silverstripe/assets:1.0.x-dev silverstripe/versioned:1.0.x-dev
  - composer update

script:
 - vendor/bin/phpunit ./tests
 - vendor/bin/phpunit ./framework/tests
=======
matrix:
  include:
    - php: 5.3
      env: DB=PGSQL CORE_RELEASE=3.4
    - php: 5.4
      env: DB=PGSQL CORE_RELEASE=3.5
    - php: 5.5
      env: DB=PGSQL CORE_RELEASE=3.6
    - php: 5.6
      env: DB=PGSQL CORE_RELEASE=3
    - php: 7.0
      env: DB=PGSQL CORE_RELEASE=3
    - php: 7.1
      env: DB=PGSQL CORE_RELEASE=3

before_script:
 - composer self-update || true
 - phpenv rehash
 - git clone git://github.com/silverstripe-labs/silverstripe-travis-support.git ~/travis-support
 - php ~/travis-support/travis_setup.php --source `pwd` --target ~/builds/ss
 - cd ~/builds/ss

script:
 - vendor/bin/phpunit framework/tests
>>>>>>> 0b5b6dda
<|MERGE_RESOLUTION|>--- conflicted
+++ resolved
@@ -4,13 +4,12 @@
 
 sudo: false
 
-<<<<<<< HEAD
 php:
   - 5.6
 
 env:
   global:
-    - DB="POSTGRESQL"
+    - DB="PGSQL"
     - CORE_RELEASE="4"
 
 before_script:
@@ -25,35 +24,9 @@
 
 # Install composer dependencies
   - composer install --prefer-dist
-  - composer require --prefer-dist --no-update symfony/config:^3.2 silverstripe/framework:4.0.x-dev silverstripe/siteconfig:4.0.x-dev silverstripe/config:1.0.x-dev silverstripe/admin:1.0.x-dev silverstripe/assets:1.0.x-dev silverstripe/versioned:1.0.x-dev
+  - composer require --prefer-dist --no-update symfony/config:^3.2 silverstripe/framework:4.0.x-dev silverstripe/cms:4.0.x-dev silverstripe/siteconfig:4.0.x-dev silverstripe/config:1.0.x-dev silverstripe/admin:1.0.x-dev silverstripe/assets:1.0.x-dev silverstripe/versioned:1.0.x-dev
   - composer update
 
 script:
  - vendor/bin/phpunit ./tests
- - vendor/bin/phpunit ./framework/tests
-=======
-matrix:
-  include:
-    - php: 5.3
-      env: DB=PGSQL CORE_RELEASE=3.4
-    - php: 5.4
-      env: DB=PGSQL CORE_RELEASE=3.5
-    - php: 5.5
-      env: DB=PGSQL CORE_RELEASE=3.6
-    - php: 5.6
-      env: DB=PGSQL CORE_RELEASE=3
-    - php: 7.0
-      env: DB=PGSQL CORE_RELEASE=3
-    - php: 7.1
-      env: DB=PGSQL CORE_RELEASE=3
-
-before_script:
- - composer self-update || true
- - phpenv rehash
- - git clone git://github.com/silverstripe-labs/silverstripe-travis-support.git ~/travis-support
- - php ~/travis-support/travis_setup.php --source `pwd` --target ~/builds/ss
- - cd ~/builds/ss
-
-script:
- - vendor/bin/phpunit framework/tests
->>>>>>> 0b5b6dda
+ - vendor/bin/phpunit ./framework/tests