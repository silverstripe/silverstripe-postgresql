--- conflicted
+++ resolved
@@ -4,30 +4,20 @@
 
 sudo: false
 
-<<<<<<< HEAD
 matrix:
   include:
     - php: 5.3
-      env: DB=POSTGRESQL CORE_RELEASE=3.4
+      env: DB=PGSQL CORE_RELEASE=3.4
     - php: 5.4
-      env: DB=POSTGRESQL CORE_RELEASE=3.5
+      env: DB=PGSQL CORE_RELEASE=3.5
     - php: 5.5
-      env: DB=POSTGRESQL CORE_RELEASE=3.6
+      env: DB=PGSQL CORE_RELEASE=3.6
     - php: 5.6
-      env: DB=POSTGRESQL CORE_RELEASE=3
+      env: DB=PGSQL CORE_RELEASE=3
     - php: 7.0
-      env: DB=POSTGRESQL CORE_RELEASE=3
+      env: DB=PGSQL CORE_RELEASE=3
     - php: 7.1
-      env: DB=POSTGRESQL CORE_RELEASE=3
-=======
-php:
-  - 5.3
-
-env:
-  matrix:
-    - DB=PGSQL CORE_RELEASE=3.0
-    - DB=PGSQL CORE_RELEASE=3.1
->>>>>>> 5187e747
+      env: DB=PGSQL CORE_RELEASE=3
 
 before_script:
  - composer self-update || true
@@ -36,5 +26,5 @@
  - php ~/travis-support/travis_setup.php --source `pwd` --target ~/builds/ss
  - cd ~/builds/ss
 
-script: 
+script:
  - vendor/bin/phpunit framework/tests