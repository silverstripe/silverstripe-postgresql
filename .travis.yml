--- conflicted
+++ resolved
@@ -1,29 +1,23 @@
 language: php
-<<<<<<< HEAD
-=======
 
 dist: precise
 
 sudo: false
->>>>>>> 6a168488
 
-sudo: false
-
-<<<<<<< HEAD
 matrix:
   include:
     - php: 5.3
       env: DB=POSTGRESQL CORE_RELEASE=3.4
+    - php: 5.4
+      env: DB=POSTGRESQL CORE_RELEASE=3.5
+    - php: 5.5
+      env: DB=POSTGRESQL CORE_RELEASE=3.6
     - php: 5.6
       env: DB=POSTGRESQL CORE_RELEASE=3
     - php: 7.0
       env: DB=POSTGRESQL CORE_RELEASE=3
-=======
-env:
-  matrix:
-    - DB=POSTGRESQL CORE_RELEASE=3.0
-    - DB=POSTGRESQL CORE_RELEASE=3.1
->>>>>>> 6a168488
+    - php: 7.1
+      env: DB=POSTGRESQL CORE_RELEASE=3
 
 before_script:
  - composer self-update || true
@@ -33,4 +27,4 @@
  - cd ~/builds/ss
 
 script: 
- - vendor/bin/phpunit framework/tests + - vendor/bin/phpunit framework/tests