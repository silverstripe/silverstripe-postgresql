--- conflicted
+++ resolved
@@ -4,23 +4,11 @@
   push:
   pull_request:
   workflow_dispatch:
-<<<<<<< HEAD
-  # Every Thursday at 12:20pm UTC
-  schedule:
-    - cron: '20 12 * * 4'
-jobs:
-  ci:
-    name: CI
-    # Only run cron on the silverstripe account
-    if: (github.event_name == 'schedule' && github.repository_owner == 'silverstripe') || (github.event_name != 'schedule')
-    uses: "silverstripe/gha-ci/.github/workflows/ci.yml@v1"
-=======
 
 jobs:
   ci:
     name: CI
     uses: silverstripe/gha-ci/.github/workflows/ci.yml@v1
->>>>>>> a60fc4cf
     with:
       # set phpunit to false to prevent automatic generation of mysql phpunit jobs
       phpunit: false
@@ -39,4 +27,3 @@
           db: pgsql
           phpunit: true
           phpunit_suite: all
-
