{
	"name": "silverstripe/postgresql",
	"description": "SilverStripe now has tentative support for PostgreSQL ('Postgres')",
	"type": "silverstripe-module",
	"keywords": ["silverstripe", "postgresql", "database"],
	"authors": [
		{
			"name": "Sam Minnée",
			"email": "sam@silverstripe.com"
		}
	],
	"require": {
<<<<<<< HEAD
		"silverstripe/framework": "^3.2.0"
	},
	"extra": {
		"branch-alias": {
			"1.x-dev": "1.3.x-dev"
		}
=======
		"silverstripe/framework": "^3.2"
>>>>>>> 1c953025
	}
}<|MERGE_RESOLUTION|>--- conflicted
+++ resolved
@@ -10,15 +10,11 @@
 		}
 	],
 	"require": {
-<<<<<<< HEAD
-		"silverstripe/framework": "^3.2.0"
+		"silverstripe/framework": "^3.2"
 	},
 	"extra": {
 		"branch-alias": {
 			"1.x-dev": "1.3.x-dev"
 		}
-=======
-		"silverstripe/framework": "^3.2"
->>>>>>> 1c953025
 	}
 }