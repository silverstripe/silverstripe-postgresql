<?php

/**
<<<<<<< HEAD
 * PostgreSQL connector class.
 * 
=======
 * @package sapphire
 * @subpackage model
 */

/**
 * PostgreSQL connector class.
>>>>>>> 6a168488
 * @package sapphire
 * @subpackage model
 */
class PostgreSQLDatabase extends SS_Database {
<<<<<<< HEAD
=======

	/**
	 * Connection to the DBMS.
	 * @var resource
	 */
	private $dbConn;

	/**
	 * True if we are connected to a database.
	 * @var boolean
	 */
	private $active;

	/**
	 * The name of the database.
	 * @var string
	 */
	private $database;

	/*
	 * This holds the name of the original database
	 * So if you switch to another for unit tests, you
	 * can then switch back in order to drop the temp database
	 */
	private $database_original;

	/**
	 * The database schema name.
	 * @var string
	 */
	private $schema;

	/*
	 * This holds the parameters that the original connection was created with,
	 * so we can switch back to it if necessary (used for unit tests)
	 */
	private $parameters;

	/*
	 * These two values describe how T-search will work.
	 * You can use either GiST or GIN, and '@@' (gist) or '@@@' (gin)
	 * Combinations of these two will also work, so you'll need to pick
	 * one which works best for you
	 */
	public $default_fts_cluster_method='GIN';
	public $default_fts_search_method='@@@';

	private $supportsTransactions=true;

	/**
	 * Determines whether to check a database exists on the host by
	 * querying the 'postgres' database and running createDatabase.
	 *
	 * Some locked down systems prevent access to the 'postgres' table in
	 * which case you need to set this to false.
	 */
	public static $check_database_exists = true;

	/**
	 * This holds a copy of all the constraint results that are returned
	 * via the function constraintExists().  This is a bit faster than
	 * repeatedly querying this column, and should allow the database
	 * to use it's built-in caching features for better queries.
	 *
	 * @var array
	 */
	private static $cached_constraints=array();

	/**
	 *
	 * This holds a copy of all the queries that run through the function orderMoreSpecifically()
	 * It appears to be a performance bottleneck at times.
	 *
	 * @var array
	 */
	private static $cached_ordered_specifically=array();

	/**
	 *
	 * This holds a copy of all the queries that run through the function fieldList()
	 * This is one of the most-often called functions, and repeats itself a great deal in the unit tests.
	 *
	 * @var array
	 */
	private static $cached_fieldlists=array();

	/**
	 * Override the language that tsearch uses.  By default it is 'english, but
	 * could be any of the supported languages that can be found in the
	 * pg_catalog.pg_ts_config table.
	 *
	 * @var string
	 */
	private $search_language='english';

	/**
	 * Connect to a PostgreSQL database.
	 * @param array $parameters An map of parameters, which should include:
	 *  - server: The server, eg, localhost
	 *  - username: The username to log on with
	 *  - password: The password to log on with
	 *  - database: The database to connect to
	 */
	public function __construct($parameters) {

		//We will store these connection parameters for use elsewhere (ie, unit tests)
		$this->parameters=$parameters;
		$this->connectDatabase();

		$this->database_original=$this->database;
	}

	/*
	 * Uses whatever connection details are in the $parameters array to connect to a database of a given name
	 */
	function connectDatabase(){

		$parameters=$this->parameters;

		if(!$parameters)
			return false;

		($parameters['username']!='') ? $username=' user=' . $parameters['username'] : $username='';
		($parameters['password']!='') ? $password=' password=\'' . $parameters['password'] . '\'' : $password='';

		if(!isset($this->database))
			$dbName=$parameters['database'];
		else $dbName=$this->database;

		$port = empty($parameters['port']) ? 5432 : $parameters['port'];

		// First, we need to check that this database exists.  To do this, we will connect to the 'postgres' database first
		// some setups prevent access to this database so set PostgreSQLDatabase::$check_database_exists = false
		if(self::$check_database_exists) {
			// Close the old connection
			if($this->dbConn) pg_close($this->dbConn);
			$this->dbConn = pg_connect('host=' . $parameters['server'] . ' port=' . $port . ' dbname=postgres' . $username . $password);

			if(!$this->dbConn) {
				throw new ErrorException("Couldn't connect to PostgreSQL database");
			} elseif(pg_connection_status($this->dbConn) != PGSQL_CONNECTION_OK) {
				throw new ErrorException(pg_last_error($this->dbConn));
			}

			if(!$this->databaseExists($dbName)) {
				$this->createDatabase($dbName);
			}
		}

		// Close the old connection
		if($this->dbConn) pg_close($this->dbConn);

		//Now we can be sure that this database exists, so we can connect to it
		$this->dbConn = pg_connect('host=' . $parameters['server'] . ' port=' . $port . ' dbname=' . $dbName . $username . $password);

		if(!$this->dbConn) {
			throw new ErrorException("Couldn't connect to PostgreSQL database");
		} elseif(pg_connection_status($this->dbConn) != PGSQL_CONNECTION_OK) {
			throw new ErrorException(pg_last_error($this->dbConn));
		}

		//By virtue of getting here, the connection is active:
		$this->active=true;
		$this->database = $dbName;

		// Set up the schema if required
 		$schema = isset($parameters['schema']) ? $parameters['schema'] : $this->currentSchema();
 		// Edge-case - database with no schemas:
 		if(!$schema) $schema = "public";

 		if(!$this->schemaExists($schema))
 			 $this->createSchema($schema);

 		$this->setSchema($schema);

		// Set the timezone if required.
		if(isset($parameters['timezone'])) $this->query(sprintf("SET SESSION TIME ZONE '%s'", $parameters['timezone']));

		return true;
	}
	/**
	 * Not implemented, needed for PDO
	 */
	public function getConnect($parameters) {
		return null;
	}

	/**
	 * Return the parameters used to construct this database connection
	 */
	public function getParameters() {
		return $this->parameters;
	}

	/**
	 * Returns true if this database supports collations
	 * TODO: get rid of this?
	 * @return boolean
	 */
	public function supportsCollations() {
		return true;
	}

	public function supportsTimezoneOverride() {
		return true;
	}

	/**
	 * Get the version of PostgreSQL.
	 * @return string
	 */
	public function getVersion() {
		$version = pg_version($this->dbConn);
		if(isset($version['server'])) return $version['server'];
		else return false;
	}

	/**
	 * Get the database server, namely PostgreSQL.
	 * @return string
	 */
	public function getDatabaseServer() {
		return "postgresql";
	}

	public function query($sql, $errorLevel = E_USER_ERROR) {

		if(isset($_REQUEST['previewwrite']) && in_array(strtolower(substr($sql,0,strpos($sql,' '))), array('insert','update','delete','replace'))) {
			Debug::message("Will execute: $sql");
			return;
		}

		if(isset($_REQUEST['showqueries'])) {
			$starttime = microtime(true);
		}

		$handle = pg_query($this->dbConn, $sql);

		if(isset($_REQUEST['showqueries'])) {
			$endtime = round((microtime(true) - $starttime) * 1000, 1);
			Debug::message("\n$sql\n{$endtime}ms\n", false);
		}

		DB::$lastQuery=$handle;

		if(!$handle && $errorLevel) $this->databaseError("Couldn't run query: $sql | " . pg_last_error($this->dbConn), $errorLevel);

		return new PostgreSQLQuery($this, $handle);
	}

	public function getGeneratedID($table) {
		$result=DB::query("SELECT last_value FROM \"{$table}_ID_seq\";");
		$row=$result->first();
 		return $row['last_value'];
	}

	/**
	 * OBSOLETE: Get the ID for the next new record for the table.
	 *
	 * @var string $table The name od the table.
	 * @return int
	 */
	public function getNextID($table) {
		user_error('getNextID is OBSOLETE (and will no longer work properly)', E_USER_WARNING);
		$result = $this->query("SELECT MAX(ID)+1 FROM \"$table\"")->value();
		return $result ? $result : 1;
	}

	public function isActive() {
		return $this->active ? true : false;
	}

	/*
	 * You can create a database based either on a supplied name, or from whatever is in the $this->database value
	 */
	public function createDatabase($name=false) {
		if(!$name)
			$name=$this->database;

		$this->query("CREATE DATABASE \"$name\";");

		$this->connectDatabase();

	}

	/**
	 * Drop the database that this object is currently connected to.
	 * Use with caution.
	 */
	public function dropDatabase() {

		//First, we need to switch back to the original database so we can drop the current one
		$db_to_drop=$this->database;
		$this->selectDatabase($this->database_original);

		$this->query("DROP DATABASE \"$db_to_drop\"");
	}

	/**
	 * Drop the database that this object is currently connected to.
	 * Use with caution.
	 */
	public function dropDatabaseByName($dbName) {
		if($dbName!=$this->database)
			$this->query("DROP DATABASE \"$dbName\";");
	}

	/**
	 * Returns the name of the currently selected database
	 */
	public function currentDatabase() {
		return $this->database;
	}

	/**
	 * Switches to the given database.
	 * If the database doesn't exist, you should call createDatabase() after calling selectDatabase()
	 */
	public function selectDatabase($dbname) {
		$parameters=$this->parameters;
		($parameters['username']!='') ? $username=' user=' . $parameters['username'] : $username='';
		($parameters['password']!='') ? $password=' password=\'' . $parameters['password'] . '\'' : $password='';

		$port = empty($parameters['port']) ? 5432 : $parameters['port'];

		$this->database = $dbname;
		$this->tableList = $this->fieldList = $this->indexList = null;

		// Switch to the database if it exists
		if($this->databaseExists($dbname)) {
			// Close old connection
			if($this->dbConn) pg_close($this->dbConn);
			$this->dbConn = pg_connect('host=' . $parameters['server'] . ' port=' . $port . ' dbname=' . $dbname . $username . $password);

			if(!$this->dbConn) {
				throw new ErrorException("Couldn't connect to PostgreSQL database");
			} elseif(pg_connection_status($this->dbConn) != PGSQL_CONNECTION_OK) {
				throw new ErrorException(pg_last_error($this->dbConn));
			}

			// Determine schema to use
			$schema = isset($parameters['schema']) ? $parameters['schema'] : $this->currentSchema();
			if(!$schema) $schema = "public";

			// Choose the schema
			if(!$this->schemaExists($schema)) $this->createSchema($schema);
			$this->setSchema($schema);

			// Set the timezone if required.
			if(isset($parameters['timezone'])) $this->query(sprintf("SET SESSION TIME ZONE '%s'", $parameters['timezone']));

		// Inactive database needs to be created; connect to the 'postgres' database in the meantime
		} else {
			// Close old connection
			if($this->dbConn) pg_close($this->dbConn);
			$this->dbConn = pg_connect('host=' . $parameters['server'] . ' port=' . $port . ' dbname=postgres' . $username . $password);
			$this->active = false;
		}

		return true;
	}


	/**
	 * Returns true if the named database exists.
	 */
	public function databaseExists($name) {
		$SQL_name=$this->addslashes($name);
		return $this->query("SELECT datname FROM pg_database WHERE datname='$SQL_name';")->first() ? true : false;
	}

	/**
	 * Returns a column
	 */
	public function allDatabaseNames() {
		return $this->query("SELECT datname FROM pg_database WHERE datistemplate=false;")->column();
	}

	/**
 	* Returns true if the schema exists in the current database
 	* @param string $name
 	* @return boolean
 	*/
 	public function schemaExists($name) {
 		$SQL_name = pg_escape_string($this->dbConn, $name);
 		return $this->query("SELECT nspname FROM pg_catalog.pg_namespace WHERE nspname = '{$SQL_name}';")->first() ? true : false;
 	}

	/**
	 * Creates a schema in the current database
	 * @param string $name
	 */
	public function createSchema($name) {
		$SQL_name = pg_escape_string($this->dbConn, $name);
		$this->query("CREATE SCHEMA \"{$SQL_name}\";");
	}

	/**
	 * Drops a schema from the database. Use carefully!
	 * @param string $name
	 */
	public function dropSchema($name) {
		$SQL_name = pg_escape_string($this->dbConn, $name);
		$this->query("DROP SCHEMA \"{$SQL_name}\" CASCADE;");
	}

	/**
	 * Returns the name of the current schema in use
	 */
	public function currentSchema() {
		return $this->query('SELECT current_schema()')->value();
	}

 	/**
 	* Utility method to manually set the schema to an alternative
 	* Check existance & sets search path to the supplied schema name
 	* @param string $schema
 	*/
 	public function setSchema($schema) {
 		if(!$this->schemaExists($schema))
 			$this->databaseError("Schema $schema does not exist");
 		$this->setSchemaSearchPath($schema);
 	 	$this->schema = $schema;
 	}

 	/**
 	* Override the schema search path. Search using the arguments supplied.
 	* NOTE: The search path is normally set through setSchema() and only
 	* one schema is selected. The facility to add more than one schema to
 	* the search path is provided as an advanced PostgreSQL feature for raw
 	* SQL queries. Sapphire cannot search for datamodel tables in alternate
 	* schemas, so be wary of using alternate schemas within the ORM environment.
 	* @param string $arg1 First schema to use
 	* @param string $arg2 Second schema to use
 	* @param string $argN Nth schema to use
 	*/
 	public function setSchemaSearchPath() {
 		if(func_num_args() == 0)
 			$this->databaseError('At least one Schema must be supplied to set a search path.');
	 	$args = array_values(func_get_args());
	 	foreach($args as $key => $schema)
	 		$args[$key] = '"' . pg_escape_string($this->dbConn, $schema) . '"';
	 	$args_SQL =implode(",", $args);
	 	$this->query("SET search_path TO {$args_SQL}");
	}

	public function createTable($tableName, $fields = null, $indexes = null, $options = null, $extensions = null) {

		$fieldSchemas = $indexSchemas = "";
		if($fields) foreach($fields as $k => $v) $fieldSchemas .= "\"$k\" $v,\n";
		if(isset($this->class)){
			$addOptions = (isset($options[$this->class])) ? $options[$this->class] : null;
		} else $addOptions=null;

		//First of all, does this table already exist
		$doesExist=$this->TableExists($tableName);
		if($doesExist) {
			// Table already exists, just return the name, in line with baseclass documentation.
			return $tableName;
		}

		//If we have a fulltext search request, then we need to create a special column
		//for GiST searches
		$fulltexts='';
		$triggers='';
		if($indexes){
			foreach($indexes as $name => $indexSpec) {
				$indexSpec = $this->parseIndexSpec($name, $indexSpec);
				if($indexSpec['type'] === 'fulltext') {
					$ts_details = $this->fulltext($indexSpec, $tableName, $name);
					$fulltexts .= $ts_details['fulltexts'] . ', ';
					$triggers .= $ts_details['triggers'];
				}
			}
		}

		if($indexes) foreach($indexes as $k => $v) $indexSchemas .= $this->getIndexSqlDefinition($tableName, $k, $v) . "\n";

		//Do we need to create a tablespace for this item?
		if($extensions && isset($extensions['tablespace'])){

			$this->createOrReplaceTablespace($extensions['tablespace']['name'], $extensions['tablespace']['location']);
			$tableSpace=' TABLESPACE ' . $extensions['tablespace']['name'];
		} else
			$tableSpace='';

		$this->query("CREATE TABLE \"$tableName\" (
				$fieldSchemas
				$fulltexts
				primary key (\"ID\")
			)$tableSpace; $indexSchemas $addOptions");

		if($triggers!=''){
			$this->query($triggers);
		}

		//If we have a partitioning requirement, we do that here:
		if($extensions && isset($extensions['partitions'])){
			$this->createOrReplacePartition($tableName, $extensions['partitions'], $indexes, $extensions);
		}

		//Lastly, clustering goes here:
		if($extensions && isset($extensions['cluster'])){
			DB::query("CLUSTER \"$tableName\" USING \"{$extensions['cluster']}\";");
		}

		return $tableName;
	}

	/**
	 * Builds the internal Postgres index name given the silverstripe table and index name
	 * @param string $tableName
	 * @param string $indexName
	 * @param string $prefix The optional prefix for the index. Defaults to "ix" for indexes.
	 * @return string The postgres name of the index
	 */
	function buildPostgresIndexName($tableName, $indexName, $prefix = 'ix') {

		// Assume all indexes also contain the table name
		// MD5 the table/index name combo to keep it to a fixed length.
		// Exclude the prefix so that the trigger name can be easily generated from the index name
		$indexNamePG = "{$prefix}_" . md5("{$tableName}_{$indexName}");

		// Limit to 63 characters
		if (strlen($indexNamePG) > 63)
			return substr($indexNamePG, 0, 63);
		return $indexNamePG;
	}

	/**
	 * Builds the internal Postgres trigger name given the silverstripe table and trigger name
	 * @param string $tableName
	 * @param string $triggerName
	 * @return string The postgres name of the trigger
	 */
	function buildPostgresTriggerName($tableName, $triggerName) {
		// Kind of cheating, but behaves the same way as indexes
		return $this->buildPostgresIndexName($tableName, $triggerName, 'ts');
	}

	/**
	 * Alter a table's schema.
	 * @param $table The name of the table to alter
	 * @param $newFields New fields, a map of field name => field schema
	 * @param $newIndexes New indexes, a map of index name => index type
	 * @param $alteredFields Updated fields, a map of field name => field schema
	 * @param $alteredIndexes Updated indexes, a map of index name => index type
	 */
	public function alterTable($tableName, $newFields = null, $newIndexes = null, $alteredFields = null, $alteredIndexes = null, $alteredOptions = null, $advancedOptions = null) {

		$alterList = array();
		if($newFields) foreach($newFields as $fieldName => $fieldSpec) {
			$alterList[] = "ADD \"$fieldName\" $fieldSpec";
		}

		if ($alteredFields) foreach ($alteredFields as $indexName => $indexSpec) {
			$val = $this->alterTableAlterColumn($tableName, $indexName, $indexSpec);
			if (!empty($val)) $alterList[] = $val;
		}

		//Do we need to do anything with the tablespaces?
		if($alteredOptions && isset($advancedOptions['tablespace'])){
			$this->createOrReplaceTablespace($advancedOptions['tablespace']['name'], $advancedOptions['tablespace']['location']);
			$this->query("ALTER TABLE \"$tableName\" SET TABLESPACE {$advancedOptions['tablespace']['name']};");
		}

		//DB ABSTRACTION: we need to change the constraints to be a separate 'add' command,
		//see http://www.postgresql.org/docs/8.1/static/sql-altertable.html
		$alterIndexList=Array();
		//Pick up the altered indexes here:
		$fieldList = $this->fieldList($tableName);
		$fulltexts=false;
		$drop_triggers=false;
		$triggers=false;
		if($alteredIndexes) foreach($alteredIndexes as $indexName=>$indexSpec) {

			$indexSpec = $this->parseIndexSpec($indexName, $indexSpec);
			$indexNamePG = $this->buildPostgresIndexName($tableName, $indexName);

			if($indexSpec['type']=='fulltext') {
				//For full text indexes, we need to drop the trigger, drop the index, AND drop the column

				//Go and get the tsearch details:
				$ts_details = $this->fulltext($indexSpec, $tableName, $indexName);

				//Drop this column if it already exists:

				//No IF EXISTS option is available for Postgres <9.0
				if(array_key_exists($ts_details['ts_name'], $fieldList)){
					$fulltexts.="ALTER TABLE \"{$tableName}\" DROP COLUMN \"{$ts_details['ts_name']}\";";
				}

				// We'll execute these later:
				$triggerNamePG = $this->buildPostgresTriggerName($tableName, $indexName);
				$drop_triggers.= "DROP TRIGGER IF EXISTS \"$triggerNamePG\" ON \"$tableName\";";
				$fulltexts .= "ALTER TABLE \"{$tableName}\" ADD COLUMN {$ts_details['fulltexts']};";
				$triggers .= $ts_details['triggers'];
			}

			// Create index action (including fulltext)
			$alterIndexList[] = "DROP INDEX IF EXISTS \"$indexNamePG\";";
			$createIndex = $this->getIndexSqlDefinition($tableName, $indexName, $indexSpec);
			if($createIndex!==false) $alterIndexList[] = $createIndex;
		}

		//Add the new indexes:
		if($newIndexes) foreach($newIndexes as $indexName => $indexSpec){

			$indexSpec = $this->parseIndexSpec($indexName, $indexSpec);
			$indexNamePG = $this->buildPostgresIndexName($tableName, $indexName);
			//If we have a fulltext search request, then we need to create a special column
			//for GiST searches
			//Pick up the new indexes here:
			if($indexSpec['type']=='fulltext') {
				$ts_details=$this->fulltext($indexSpec, $tableName, $indexName);
				if(!isset($fieldList[$ts_details['ts_name']])){
					$fulltexts.="ALTER TABLE \"{$tableName}\" ADD COLUMN {$ts_details['fulltexts']};";
					$triggers.=$ts_details['triggers'];
				}
			}

			//Check that this index doesn't already exist:
 			$indexes=$this->indexList($tableName);
 			if(isset($indexes[$indexName])){
				$alterIndexList[] = "DROP INDEX IF EXISTS \"$indexNamePG\";";
			}

			$createIndex=$this->getIndexSqlDefinition($tableName, $indexName, $indexSpec);
			if($createIndex!==false)
 				$alterIndexList[] = $createIndex;
 		}

 		if($alterList) {
			$alterations = implode(",\n", $alterList);
			$this->query("ALTER TABLE \"$tableName\" " . $alterations);
		}

		//Do we need to create a tablespace for this item?
		if($advancedOptions && isset($advancedOptions['extensions']['tablespace'])){
			$extensions=$advancedOptions['extensions'];
			$this->createOrReplaceTablespace($extensions['tablespace']['name'], $extensions['tablespace']['location']);
		}

		if($alteredOptions && isset($this->class) && isset($alteredOptions[$this->class])) {
			$this->query(sprintf("ALTER TABLE \"%s\" %s", $tableName, $alteredOptions[$this->class]));
			Database::alteration_message(
				sprintf("Table %s options changed: %s", $tableName, $alteredOptions[$this->class]),
				"changed"
			);
		}

		//Create any fulltext columns and triggers here:
		if($fulltexts) $this->query($fulltexts);
		if($drop_triggers) $this->query($drop_triggers);

		if($triggers) {
			$this->query($triggers);

			$triggerbits=explode(';', $triggers);
			foreach($triggerbits as $trigger){
				$trigger_fields=$this->triggerFieldsFromTrigger($trigger);

				if($trigger_fields){
					//We need to run a simple query to force the database to update the triggered columns
					$this->query("UPDATE \"{$tableName}\" SET \"{$trigger_fields[0]}\"=\"$trigger_fields[0]\";");
				}
			}
		}

		foreach($alterIndexList as $alteration) $this->query($alteration);

		//If we have a partitioning requirement, we do that here:
		if($advancedOptions && isset($advancedOptions['partitions'])){
			$this->createOrReplacePartition($tableName, $advancedOptions['partitions']);
		}

		//Lastly, clustering goes here:
		if ($advancedOptions && isset($advancedOptions['cluster'])) {
			$clusterIndex = $this->buildPostgresIndexName($tableName, $advancedOptions['cluster']);
			DB::query("CLUSTER \"$tableName\" USING \"$clusterIndex\";");
		} else {
			//Check that clustering is not on this table, and if it is, remove it:

			//This is really annoying.  We need the oid of this table:
			$stats=DB::query("SELECT relid FROM pg_stat_user_tables WHERE relname='" . $this->addslashes($tableName) . "';")->first();
			$oid=$stats['relid'];

			//Now we can run a long query to get the clustered status:
			//If anyone knows a better way to get the clustered status, then feel free to replace this!
			$clustered=DB::query("SELECT c2.relname, i.indisclustered FROM pg_catalog.pg_class c, pg_catalog.pg_class c2, pg_catalog.pg_index i WHERE c.oid = '$oid' AND c.oid = i.indrelid AND i.indexrelid = c2.oid AND indisclustered='t';")->first();

			if($clustered)
				DB::query("ALTER TABLE \"$tableName\" SET WITHOUT CLUSTER;");

		}
	}

	/*
	 * Creates an ALTER expression for a column in PostgreSQL
	 *
	 * @param $tableName Name of the table to be altered
	 * @param $colName   Name of the column to be altered
	 * @param $colSpec   String which contains conditions for a column
	 * @return string
	 */
	private function alterTableAlterColumn($tableName, $colName, $colSpec){
		// First, we split the column specifications into parts
		// TODO: this returns an empty array for the following string: int(11) not null auto_increment
		//		 on second thoughts, why is an auto_increment field being passed through?

		$pattern = '/^([\w()]+)\s?((?:not\s)?null)?\s?(default\s[\w\s\']+)?\s?(check\s[\w()\'",\s]+)?$/i';
		preg_match($pattern, $colSpec, $matches);

		if(sizeof($matches)==0) return '';

		if($matches[1]=='serial8') return '';

		if(isset($matches[1])) {
			$alterCol = "ALTER COLUMN \"$colName\" TYPE $matches[1]\n";

			// SET null / not null
			if(!empty($matches[2])) {
				$alterCol .= ",\nALTER COLUMN \"$colName\" SET $matches[2]";
			}

			// SET default (we drop it first, for reasons of precaution)
			if(!empty($matches[3])) {
				$alterCol .= ",\nALTER COLUMN \"$colName\" DROP DEFAULT";
				$alterCol .= ",\nALTER COLUMN \"$colName\" SET $matches[3]";
			}

			// SET check constraint (The constraint HAS to be dropped)
            $constraint_name = "{$tableName}_{$colName}_check";
			$existing_constraint = $this->constraintExists($constraint_name);
			if(isset($matches[4])) {
				//Take this new constraint and see what's outstanding from the target table:
				$constraint_bits=explode('(', $matches[4]);
				$constraint_values=trim($constraint_bits[2], ')');
				$constraint_values_bits=explode(',', $constraint_values);
				$default=trim($constraint_values_bits[0], " '");

				//Now go and convert anything that's not in this list to 'Page'
				//We have to run this as a query, not as part of the alteration queries due to the way they are constructed.
				$updateConstraint='';
				$updateConstraint.="UPDATE \"{$tableName}\" SET \"$colName\"='$default' WHERE \"$colName\" NOT IN ($constraint_values);";
				if($this->hasTable("{$tableName}_Live")) {
					$updateConstraint.="UPDATE \"{$tableName}_Live\" SET \"$colName\"='$default' WHERE \"$colName\" NOT IN ($constraint_values);";
				}
				if($this->hasTable("{$tableName}_versions")) {
					$updateConstraint.="UPDATE \"{$tableName}_versions\" SET \"$colName\"='$default' WHERE \"$colName\" NOT IN ($constraint_values);";
				}

				DB::query($updateConstraint);
			}

			//First, delete any existing constraint on this column, even if it's no longer an enum
			if($existing_constraint)
				$alterCol .= ",\nDROP CONSTRAINT \"{$constraint_name}\"";

			//Now create the constraint (if we've asked for one)
			if(!empty($matches[4]))
				$alterCol .= ",\nADD CONSTRAINT \"{$constraint_name}\" $matches[4]";
		}

		return isset($alterCol) ? $alterCol : '';
	}

	public function renameTable($oldTableName, $newTableName) {
		$this->query("ALTER TABLE \"$oldTableName\" RENAME TO \"$newTableName\"");
		unset(self::$cached_fieldlists[$oldTableName]);
	}

	/**
	 * Repairs and reindexes the table.  This might take a long time on a very large table.
	 * @var string $tableName The name of the table.
	 * @return boolean Return true if the table has integrity after the method is complete.
	 */
	public function checkAndRepairTable($tableName) {

		$this->runTableCheckCommand("VACUUM FULL ANALYZE \"$tableName\"");
		$this->runTableCheckCommand("REINDEX TABLE \"$tableName\"");
		return true;
	}

	/**
	 * Helper function used by checkAndRepairTable.
	 * @param string $sql Query to run.
	 * @return boolean Returns true no matter what; we're not currently checking the status of the command
	 */
	protected function runTableCheckCommand($sql) {
		$testResults = $this->query($sql);
		return true;
	}

	public function createField($tableName, $fieldName, $fieldSpec) {
		$this->query("ALTER TABLE \"$tableName\" ADD \"$fieldName\" $fieldSpec");
	}

	/**
	 * Change the database type of the given field.
	 * @param string $tableName The name of the tbale the field is in.
	 * @param string $fieldName The name of the field to change.
	 * @param string $fieldSpec The new field specification
	 */
	public function alterField($tableName, $fieldName, $fieldSpec) {
		$this->query("ALTER TABLE \"$tableName\" CHANGE \"$fieldName\" \"$fieldName\" $fieldSpec");
	}

	/**
	 * Change the database column name of the given field.
	 *
	 * @param string $tableName The name of the table the field is in.
	 * @param string $oldName The name of the field to change.
	 * @param string $newName The new name of the field
	 */
	public function renameField($tableName, $oldName, $newName) {
		$fieldList = $this->fieldList($tableName);
		if(array_key_exists($oldName, $fieldList)) {
			$this->query("ALTER TABLE \"$tableName\" RENAME COLUMN \"$oldName\" TO \"$newName\"");

			//Remove this from the cached list:
			unset(self::$cached_fieldlists[$tableName]);

		}
	}

	public function fieldList($table) {
		//Query from http://www.alberton.info/postgresql_meta_info.html
		//This gets us more information than we need, but I've included it all for the moment....

		//if(!isset(self::$cached_fieldlists[$table])){
			$fields = $this->query("SELECT ordinal_position, column_name, data_type, column_default, is_nullable, character_maximum_length, numeric_precision, numeric_scale FROM information_schema.columns WHERE  table_name = '" . $this->addslashes($table) . "' ORDER BY ordinal_position;");

			$output = array();
			if($fields) foreach($fields as $field) {

				switch($field['data_type']){
					case 'character varying':
						//Check to see if there's a constraint attached to this column:
						//$constraint=$this->query("SELECT conname,pg_catalog.pg_get_constraintdef(r.oid, true) FROM pg_catalog.pg_constraint r WHERE r.contype = 'c' AND conname='" . $table . '_' . $field['column_name'] . "_check' ORDER BY 1;")->first();
						$constraint=$this->constraintExists($table . '_' . $field['column_name'] . '_check');
						if($constraint){
							//Now we need to break this constraint text into bits so we can see what we have:
							//Examples:
							//CHECK ("CanEditType"::text = ANY (ARRAY['LoggedInUsers'::character varying, 'OnlyTheseUsers'::character varying, 'Inherit'::character varying]::text[]))
							//CHECK ("ClassName"::text = 'PageComment'::text)

							//TODO: replace all this with a regular expression!
							$value=$constraint['pg_get_constraintdef'];
							$value=substr($value, strpos($value,'='));
							$value=str_replace("''", "'", $value);

							$in_value=false;
							$constraints=Array();
							$current_value='';
							for($i=0; $i<strlen($value); $i++){
								$char=substr($value, $i, 1);
								if($in_value)
									$current_value.=$char;

								if($char=="'"){
									if(!$in_value)
										$in_value=true;
									else {
										$in_value=false;
										$constraints[]=substr($current_value, 0, -1);
										$current_value='';
									}
								}
							}

							if(sizeof($constraints)>0){
								//Get the default:
								$default=trim(substr($field['column_default'], 0, strpos($field['column_default'], '::')), "'");
								$output[$field['column_name']]=$this->enum(Array('default'=>$default, 'name'=>$field['column_name'], 'enums'=>$constraints));
							}
						} else{
							$output[$field['column_name']]='varchar(' . $field['character_maximum_length'] . ')';
						}
						break;

					case 'numeric':
						$output[$field['column_name']]='decimal(' . $field['numeric_precision'] . ',' . $field['numeric_scale'] . ') default ' . (int)$field['column_default'];
						break;

					case 'integer':
						$output[$field['column_name']]='integer default ' . (int)$field['column_default'];
						break;

					case 'timestamp without time zone':
						$output[$field['column_name']]='timestamp';
						break;

					case 'smallint':
						$output[$field['column_name']]='smallint default ' . (int)$field['column_default'];
						break;

					case 'time without time zone':
						$output[$field['column_name']]='time';
						break;

					case 'double precision':
						$output[$field['column_name']]='float';
						break;

					default:
						$output[$field['column_name']] = $field;
				}

			}

		//	self::$cached_fieldlists[$table]=$output;
		//}

		//return self::$cached_fieldlists[$table];

		return $output;
	}

	/**
	 *
	 * This allows the cached values for a table's field list to be erased.
	 * If $tablename is empty, then the whole cache is erased.
	 *
	 * @param string $tableName
	 *
	 * @return boolean
	 */
	function clearCachedFieldlist($tableName=false){
		if($tableName) unset(self::$cached_fieldlists[$tableName]);
		else self::$cached_fieldlists=array();

		return true;
	}

	/**
	 * Create an index on a table.
	 * @param string $tableName The name of the table.
	 * @param string $indexName The name of the index.
	 * @param string $indexSpec The specification of the index, see Database::requireIndex() for more details.
	 */
	public function createIndex($tableName, $indexName, $indexSpec) {
		$createIndex=$this->getIndexSqlDefinition($tableName, $indexName, $indexSpec);
		if($createIndex!==false) $this->query();
	}

	/*
	 * This takes the index spec which has been provided by a class (ie static $indexes = blah blah)
	 * and turns it into a proper string.
	 * Some indexes may be arrays, such as fulltext and unique indexes, and this allows database-specific
	 * arrays to be created.
	 * @see parseIndexSpec() for approximate inverse
	 */
	public function convertIndexSpec($indexSpec, $asDbValue=false, $table=''){

		if(!$asDbValue){
			if(is_array($indexSpec)){
				//Here we create a db-specific version of whatever index we need to create.
				switch($indexSpec['type']){
					case 'fulltext':
						$indexSpec='fulltext (' . $indexSpec['value'] . ')';
						break;
					case 'unique':
						$indexSpec='unique (' . $indexSpec['value'] . ')';
						break;
					case 'hash':
						$indexSpec='using hash (' . $indexSpec['value'] . ')';
						break;
					case 'index':
						//The default index is 'btree', which we'll use by default (below):
					default:
						$indexSpec='using btree (' . $indexSpec['value'] . ')';
						break;
				}
			}
		} else {
			$indexSpec = $this->buildPostgresIndexName($table, $indexSpec);
		}
		return $indexSpec;
	}

	/**
	 * Splits a spec string safely, considering quoted columns, whitespace,
	 * and cleaning brackets
	 * @param string $spec The input index specification
	 * @return array List of columns in the spec
	 */
	function explodeColumnString($spec) {
		// Remove any leading/trailing brackets and outlying modifiers
		// E.g. 'unique (Title, "QuotedColumn");' => 'Title, "QuotedColumn"'
		$containedSpec = preg_replace('/(.*\(\s*)|(\s*\).*)/', '', $spec);

		// Split potentially quoted modifiers
		// E.g. 'Title, "QuotedColumn"' => array('Title', 'QuotedColumn')
		return preg_split('/"?\s*,\s*"?/', trim($containedSpec, '(") '));
	}

	/**
	 * Builds a properly quoted column list from an array
	 * @param array $columns List of columns to implode
	 * @return string A properly quoted list of column names
	 */
	function implodeColumnList($columns) {
		if(empty($columns)) return '';
		return '"' . implode('","', $columns) . '"';
	}

	/**
	 * Given an index specification in the form of a string ensure that each
	 * column name is property quoted, stripping brackets and modifiers.
	 * This index may also be in the form of a "CREATE INDEX..." sql fragment
	 * @param string $spec The input specification or query. E.g. 'unique (Column1, Column2)'
	 * @return string The properly quoted column list. E.g. '"Column1", "Column2"'
	 */
	function quoteColumnSpecString($spec) {
		$bits = $this->explodeColumnString($spec);
		return $this->implodeColumnList($bits);
	}

	/**
	 * Given an index spec determines the index type
	 * @param type $spec
	 * @return string
	 */
	function determineIndexType($spec) {
		// check array spec
		if(is_array($spec) && isset($spec['type'])) {
			return $spec['type'];
		} elseif (!is_array($spec) && preg_match('/(?<type>\w+)\s*\(/', $spec, $matchType)) {
			return strtolower($matchType['type']);
		} else {
			return 'index';
		}
	}

	/**
	 * Converts an array or string index spec into a universally useful array
	 * @see convertIndexSpec() for approximate inverse
	 * @param string|array $spec
	 * @return array The resulting spec array with the required fields name, type, and value
	 */
	function parseIndexSpec($name, $spec){

		// Do minimal cleanup on any already parsed spec
		if(is_array($spec)) {
			$spec['value'] = $this->quoteColumnSpecString($spec['value']);
			return $spec;
		}

		// Nicely formatted spec!
		return array(
			'name' => $name,
			'value' => $this->quoteColumnSpecString($spec),
			'type' => $this->determineIndexType($spec)
		);
	}

	protected function getIndexSqlDefinition($tableName, $indexName, $indexSpec, $asDbValue=false) {

		//TODO: create table partition support
		//TODO: create clustering options

		//NOTE: it is possible for *_renamed tables to have indexes whose names are not updates
		//Therefore, we now check for the existance of indexes before we create them.
		//This is techically a bug, since new tables will not be indexed.

		// If requesting the definition rather than the DDL
		if($asDbValue) {
			$indexName=trim($indexName, '()');
			return $indexName;
		}

		// Determine index name
		$tableCol = $this->buildPostgresIndexName($tableName, $indexName);

		// Consolidate/Cleanup spec into array format
		$indexSpec = $this->parseIndexSpec($indexName, $indexSpec);

		//Misc options first:
		$fillfactor = $where = '';
		if (isset($indexSpec['fillfactor'])) {
			$fillfactor = 'WITH (FILLFACTOR = ' . $indexSpec['fillfactor'] . ')';
		}
		if (isset($indexSpec['where'])) {
			$where = 'WHERE ' . $indexSpec['where'];
		}

		//create a type-specific index
		// NOTE:  hash should be removed.  This is only here to demonstrate how other indexes can be made
		// NOTE: Quote the index name to preserve case sensitivity
		switch ($indexSpec['type']) {
			case 'fulltext':
				// @see fulltext() for the definition of the trigger that ts_$IndexName uses for fulltext searching
				$spec = "create index \"$tableCol\" ON \"$tableName\" USING " . $this->default_fts_cluster_method . "(\"ts_" . $indexName . "\") $fillfactor $where";
				break;

			case 'unique':
				$spec = "create unique index \"$tableCol\" ON \"$tableName\" (" . $indexSpec['value'] . ") $fillfactor $where";
				break;

			case 'btree':
				$spec = "create index \"$tableCol\" ON \"$tableName\" USING btree (" . $indexSpec['value'] . ") $fillfactor $where";
				break;

			case 'hash':
				//NOTE: this is not a recommended index type
				$spec = "create index \"$tableCol\" ON \"$tableName\" USING hash (" . $indexSpec['value'] . ") $fillfactor $where";
				break;

			case 'index':
			//'index' is the same as default, just a normal index with the default type decided by the database.
			default:
				$spec = "create index \"$tableCol\" ON \"$tableName\" (" . $indexSpec['value'] . ") $fillfactor $where";
		}
		return trim($spec) . ';';
	}

	function getDbSqlDefinition($tableName, $indexName, $indexSpec) {
		return $this->getIndexSqlDefinition($tableName, $indexName, $indexSpec, true);
	}

	/**
	 * Alter an index on a table.
	 * @param string $tableName The name of the table.
	 * @param string $indexName The name of the index.
	 * @param string $indexSpec The specification of the index, see Database::requireIndex() for more details.
	 */
	public function alterIndex($tableName, $indexName, $indexSpec) {
		$indexSpec = trim($indexSpec);
		if($indexSpec[0] != '(') {
			list($indexType, $indexFields) = explode(' ',$indexSpec,2);
		} else {
			$indexFields = $indexSpec;
		}

		if(!$indexType) {
			$indexType = "index";
		}

		$this->query("DROP INDEX \"$indexName\"");
		$this->query("ALTER TABLE \"$tableName\" ADD $indexType \"$indexName\" $indexFields");
	}

	/**
	 * Given a trigger name attempt to determine the columns upon which it acts
	 * @param string $triggerName Postgres trigger name
	 * @return array List of columns
	 */
	protected function extractTriggerColumns($triggerName)
	{
		$trigger = DB::query($statement = sprintf(
			"SELECT tgargs FROM pg_catalog.pg_trigger WHERE tgname='%s'", $this->addslashes($triggerName)
		))->first();

		// Option 1: output as a string
		if(strpos($trigger['tgargs'],'\000') !== false) {
			$argList = explode('\000', $trigger['tgargs']);
			array_pop($argList);

		// Option 2: hex-encoded (not sure why this happens, depends on PGSQL config)
		} else {
			$bytes = str_split($trigger['tgargs'],2);
			$argList = array();
			$nextArg = "";
			foreach($bytes as $byte) {
				if($byte == "00") {
					$argList[] = $nextArg;
					$nextArg = "";
				} else {
					$nextArg .= chr(hexdec($byte));
				}
			}
		}

		// Drop first two arguments (trigger name and config name) and implode into nice list
		return array_slice($argList, 2);
	}

	/**
	 * Return the list of indexes in a table.
	 * @param string $table The table name.
	 * @return array
	 */
	public function indexList($table) {

  		//Retrieve a list of indexes for the specified table
		$schema_SQL = pg_escape_string($this->dbConn, $this->schema);
 		$indexes=DB::query("SELECT tablename, indexname, indexdef FROM pg_catalog.pg_indexes WHERE tablename='" . $this->addslashes($table) . "' AND schemaname = '{$schema_SQL}';");

		$indexList=Array();
  		foreach($indexes as $index) {
  			// Key for the indexList array.  Differs from other DB implementations, which is why
  			// requireIndex() needed to be overridden
  			$indexName = $index['indexname'];

  			//We don't actually need the entire created command, just a few bits:
  			$prefix='';

  			//Check for uniques:
  			if(substr($index['indexdef'], 0, 13)=='CREATE UNIQUE') {
  				$prefix='unique ';
			}

  			//check for hashes, btrees etc:
  			if(strpos(strtolower($index['indexdef']), 'using hash ')!==false) {
  				$prefix='using hash ';
			}

  			//TODO: Fix me: btree is the default index type:
  			//if(strpos(strtolower($index['indexdef']), 'using btree ')!==false)
  			//	$prefix='using btree ';

  			if(strpos(strtolower($index['indexdef']), 'using rtree ')!==false) {
  				$prefix='using rtree ';
			}

			// For fulltext indexes we need to extract the columns from another source
			if (stristr($index['indexdef'], 'using gin')) {
				$prefix = 'fulltext ';
				// Extract trigger information from postgres
				$triggerName = preg_replace('/^ix_/', 'ts_', $index['indexname']);
				$columns = $this->extractTriggerColumns($triggerName);
				$columnString = $this->implodeColumnList($columns);
			} else {
				$columnString = $this->quoteColumnSpecString($index['indexdef']);
			}

			$indexList[$indexName]['indexname'] = $index['indexname'];
			$indexList[$indexName]['spec'] = "$prefix($columnString)";
		}

  		return isset($indexList) ? $indexList : null;

	}

	/**
	 * Generate the given index in the database, modifying whatever already exists as necessary.
	 *
	 * The keys of the array are the names of the index.
	 * The values of the array can be one of:
	 *  - true: Create a single column index on the field named the same as the index.
	 *  - array('type' => 'index|unique|fulltext', 'value' => 'FieldA, FieldB'): This gives you full
	 *    control over the index.
	 *
	 * @param string $table The table name.
	 * @param string $index The index name.
	 * @param string|boolean $spec The specification of the index. See requireTable() for more information.
	 */
	function requireIndex($table, $index, $spec) {
		$newTable = false;

		//DB Abstraction: remove this ===true option as a possibility?
		if($spec === true) {
			$spec = "(\"$index\")";
		}

		//Indexes specified as arrays cannot be checked with this line: (it flattens out the array)
		if(!is_array($spec)) {
			$spec = preg_replace('/\s*,\s*/', ',', $spec);
        }

		if(!isset($this->tableList[strtolower($table)])) $newTable = true;

		if(!$newTable && !isset($this->indexList[$table])) {
			$this->indexList[$table] = $this->indexList($table);
		}

		//Fix up the index for database purposes
		$index=DB::getConn()->getDbSqlDefinition($table, $index, null, true);

		//Fix the key for database purposes
		$index_alt = $this->buildPostgresIndexName($table, $index);

		if(!$newTable) {
			if(isset($this->indexList[$table][$index_alt])) {
				if(is_array($this->indexList[$table][$index_alt])) {
					$array_spec = $this->indexList[$table][$index_alt]['spec'];
				} else {
					$array_spec = $this->indexList[$table][$index_alt];
				}
			}
		}

		if($newTable || !isset($this->indexList[$table][$index_alt])) {
			$this->transCreateIndex($table, $index, $spec);
			$this->alterationMessage("Index $table.$index: created as " . DB::getConn()->convertIndexSpec($spec),"created");
		} else if($array_spec != DB::getConn()->convertIndexSpec($spec)) {
			$this->transAlterIndex($table, $index, $spec);
			$spec_msg=DB::getConn()->convertIndexSpec($spec);
			$this->alterationMessage("Index $table.$index: changed to $spec_msg <i style=\"color: #AAA\">(from {$array_spec})</i>","changed");
		}
	}

	/**
	 * Returns a list of all the tables in the database.
	 * Table names will all be in lowercase.
	 * @return array
	 */
	public function tableList() {
		$schema_SQL = pg_escape_string($this->dbConn, $this->schema);
		$tables=array();
		foreach($this->query("SELECT tablename FROM pg_catalog.pg_tables WHERE schemaname = '{$schema_SQL}' AND tablename NOT ILIKE 'pg\\\_%' AND tablename NOT ILIKE 'sql\\\_%'") as $record) {
			//$table = strtolower(reset($record));
			$table = reset($record);
			$tables[$table] = $table;
		}

		//Return an empty array if there's nothing in this database
		return $tables;
	}

	/**
	 * Determines if a table exists
	 * @param string $tableName
	 * @return boolean
	 */
	function TableExists($tableName){
		$schema_SQL = pg_escape_string($this->dbConn, $this->schema);
 		$result=$this->query("SELECT tablename FROM pg_catalog.pg_tables WHERE schemaname = '{$schema_SQL}' AND  tablename='" . $this->addslashes($tableName) . "';")->first();

		return !empty($result);
	}

	/**
	 * Find out what the constraint information is, given a constraint name.
	 * We also cache this result, so the next time we don't need to do a
	 * query all over again.
	 *
	 * @param string $constraint
	 */
	function constraintExists($constraint){
		if(!isset(self::$cached_constraints[$constraint])){
			$exists=DB::query("SELECT conname,pg_catalog.pg_get_constraintdef(r.oid, true) FROM pg_catalog.pg_constraint r WHERE r.contype = 'c' AND conname='$constraint' ORDER BY 1;")->first();
			self::$cached_constraints[$constraint]=$exists;
		}

		return self::$cached_constraints[$constraint];
	}

	/**
	 * Return the number of rows affected by the previous operation.
	 * @return int
	 */
	public function affectedRows() {
		return pg_affected_rows(DB::$lastQuery);
	}

	/**
	 * A function to return the field names and datatypes for the particular table
	 */
	public function tableDetails($tableName){
		$schema_SQL = pg_escape_string($this->dbConn, $this->schema);
 		$query="SELECT a.attname as \"Column\", pg_catalog.format_type(a.atttypid, a.atttypmod) as \"Datatype\" FROM pg_catalog.pg_attribute a WHERE a.attnum > 0 AND NOT a.attisdropped AND a.attrelid = ( SELECT c.oid FROM pg_catalog.pg_class c LEFT JOIN pg_catalog.pg_namespace n ON n.oid = c.relnamespace WHERE c.relname ~ '^($tableName)$' AND pg_catalog.pg_table_is_visible(c.oid) AND n.nspname = '{$schema_SQL}');";

		$result=DB::query($query);

		$table=Array();
		while($row=pg_fetch_assoc($result)){
			$table[]=Array('Column'=>$row['Column'], 'DataType'=>$row['DataType']);
		}

		return $table;
	}

	/**
	 * Pass a legit trigger name and it will be dropped
	 * This assumes that the trigger has been named in a unique fashion
	 */
	function dropTrigger($triggerName, $tableName){
		$exists=DB::query("SELECT tgname FROM pg_trigger WHERE tgname='$triggerName';")->first();
		if($exists){
			DB::query("DROP trigger $triggerName ON \"$tableName\";");
		}
	}

	/**
	 * This will return the fields that the trigger is monitoring
	 * @param string $trigger
	 *
	 * @return array
	 */
	function triggerFieldsFromTrigger($trigger){

		if($trigger){
			$tsvector='tsvector_update_trigger';
			$ts_pos=strpos($trigger, $tsvector);
			$details=trim(substr($trigger, $ts_pos+strlen($tsvector)), '();');
			//Now split this into bits:
			$bits=explode(',', $details);

			$fields=$bits[2];

			$field_bits=explode(',', str_replace('"', '', $fields));
			$result=array();
			foreach($field_bits as $field_bit)
				$result[]=trim($field_bit);

			return $result;
		} else
			return false;
	}

	/**
	 * Delete all entries from the table instead of truncating it.
	 *
	 * This gives a massive speed improvement compared to using TRUNCATE, with
	 * the caveat that primary keys are not reset etc.
	 *
	 * @see DatabaseAdmin::clearAllData()
	 *
	 * @param string $table
	 */
	public function clearTable($table) {
		$this->query('DELETE FROM "'.$table.'";');
	}

	/**
	 * Return a boolean type-formatted string
	 *
	 * @params array $values Contains a tokenised list of info about this data type
	 * @return string
	 */
	public function boolean($values, $asDbValue=false){
		//Annoyingly, we need to do a good ol' fashioned switch here:
		($values['default']) ? $default='1' : $default='0';

		if(!isset($values['arrayValue']))
			$values['arrayValue']='';

		if($asDbValue)
			return Array('data_type'=>'smallint');
		else {
			if($values['arrayValue']!='')
				$default='';
			else
				$default=' default ' . (int)$values['default'];

			return "smallint{$values['arrayValue']}" . $default;

		}
	}
>>>>>>> 6a168488

	/**
	 * Database schema manager object
	 * 
	 * @var PostgreSQLSchemaManager
	 */
	protected $schemaManager;

	/**
	 * The currently selected database schema name.
	 * 
	 * @var string
	 */
	protected $schema;

	protected $supportsTransactions = true;

	const MASTER_DATABASE = 'postgres';

	const MASTER_SCHEMA = 'public';

	/**
	 * Full text cluster method. (e.g. GIN or GiST)
	 * 
	 * @return string
	 */
	public static function default_fts_cluster_method() {
		return Config::inst()->get('PostgreSQLDatabase', 'default_fts_cluster_method');
	}

	/**
	 * Full text search method.
	 * 
	 * @return string
	 */
	public static function default_fts_search_method() {
		return Config::inst()->get('PostgreSQLDatabase', 'default_fts_search_method');
	}

	/**
	 * Determines whether to check a database exists on the host by
	 * querying the 'postgres' database and running createDatabase.
	 *
	 * Some locked down systems prevent access to the 'postgres' table in
	 * which case you need to set this to false.
	 *
	 * If allow_query_master_postgres is false, and model_schema_as_database is also false, 
	 * then attempts to create or check databases beyond the initial connection will
	 * result in a runtime error.
	 */
	public static function allow_query_master_postgres() {
		return Config::inst()->get('PostgreSQLDatabase', 'allow_query_master_postgres');
	}

	/**
	 * For instances where multiple databases are used beyond the initial connection
	 * you may set this option to true to force database switches to switch schemas
	 * instead of using databases. This may be useful if the database user does not
	 * have cross-database permissions, and in cases where multiple databases are used
	 * (such as in running test cases).
	 * 
	 * If this is true then the database will only be set during the initial connection,
	 * and attempts to change to this database will use the 'public' schema instead
	 */
	public static function model_schema_as_database() {
		return Config::inst()->get('PostgreSQLDatabase', 'model_schema_as_database');
	}

	/**
	 * Override the language that tsearch uses.  By default it is 'english, but
	 * could be any of the supported languages that can be found in the
	 * pg_catalog.pg_ts_config table.
	 *
	 * @var string
	 */
	public static function search_language() {
		return Config::inst()->get('PostgreSQLDatabase', 'search_language');
	}

	/**
	 * The database name specified at initial connection
	 * 
	 * @var string
	 */
	protected $databaseOriginal = '';

	/**
	 * The schema name specified at initial construction. When model_schema_as_database
	 * is set to true selecting the $databaseOriginal database will instead reset
	 * the schema to this
	 *
	 * @var string
	 */
	protected $schemaOriginal = '';

	/**
	 * Connection parameters specified at inital connection
	 *
	 * @var array
	 */
	protected $parameters = array();

	public function connect($parameters) {
		// Check database name
		if(empty($parameters['database'])) {
			// Check if we can use the master database
			if(!self::allow_query_master_postgres()) {
				throw new ErrorException('PostegreSQLDatabase::connect called without a database name specified');
			}
			// Fallback to master database connection if permission allows
			$parameters['database'] = self::MASTER_DATABASE;
		}
		$this->databaseOriginal = $parameters['database'];

		// check schema name
		if(empty($parameters['schema'])) {
			$parameters['schema'] = self::MASTER_SCHEMA;
		}
		$this->schemaOriginal = $parameters['schema'];

		// Ensure that driver is available (required by PDO)
		if(empty($parameters['driver'])) {
			$parameters['driver'] = $this->getDatabaseServer();
		}

		// Ensure port number is set (required by postgres)
		if(empty($parameters['port'])) {
			$parameters['port'] = 5432;
		}

		$this->parameters = $parameters;

		// If allowed, check that the database exists. Otherwise naively assume
		// that the original database exists
		if(self::allow_query_master_postgres()) {
			// Use master connection to setup initial schema
			$this->connectMaster();
			if(!$this->schemaManager->postgresDatabaseExists($this->databaseOriginal)) {
				$this->schemaManager->createPostgresDatabase($this->databaseOriginal);
			}
		}

		// Connect to the actual database we're requesting
		$this->connectDefault();

		// Set up the schema if required
		$this->setSchema($this->schemaOriginal, true);

		// Set the timezone if required.
		if (isset($parameters['timezone'])) {
			$this->selectTimezone($parameters['timezone']);
		}
	}

	protected function connectMaster() {
		$parameters = $this->parameters;
		$parameters['database'] = self::MASTER_DATABASE;
		$this->connector->connect($parameters, true);
	}

	protected function connectDefault() {
		$parameters = $this->parameters;
		$parameters['database'] = $this->databaseOriginal;
		$this->connector->connect($parameters, true);
	}

	/**
	 * Sets the system timezone for the database connection
	 * 
	 * @param string $timezone
	 */
	public function selectTimezone($timezone) {
		if (empty($timezone)) return;
		$this->query("SET SESSION TIME ZONE '$timezone';");
	}

	public function supportsCollations() {
		return true;
	}

	public function supportsTimezoneOverride() {
		return true;
	}

	public function getDatabaseServer() {
		return "postgresql";
	}

	/**
	 * Returns the name of the current schema in use
	 * 
	 * @return string Name of current schema
	 */
	public function currentSchema() {
		return $this->schema;
	}

	/**
	 * Utility method to manually set the schema to an alternative
	 * Check existance & sets search path to the supplied schema name
	 * 
	 * @param string $name Name of the schema
	 * @param boolean $create Flag indicating whether the schema should be created
	 * if it doesn't exist. If $create is false and the schema doesn't exist
	 * then an error will be raised
	 * @param int|boolean $errorLevel The level of error reporting to enable for
	 * the query, or false if no error should be raised
	 * @return boolean Flag indicating success
	 */
	public function setSchema($schema, $create = false, $errorLevel = E_USER_ERROR) {
		if(!$this->schemaManager->schemaExists($schema)) {
			// Check DB creation permisson
			if (!$create) {
				if ($errorLevel !== false) {
					user_error("Schema $schema does not exist", $errorLevel);
				}
				$this->schema = null;
				return false;
			}
			$this->schemaManager->createSchema($schema);
		}
		$this->setSchemaSearchPath($schema);
		$this->schema = $schema;
		return true;
	}

	/**
	 * Override the schema search path. Search using the arguments supplied.
	 * NOTE: The search path is normally set through setSchema() and only
	 * one schema is selected. The facility to add more than one schema to
	 * the search path is provided as an advanced PostgreSQL feature for raw
	 * SQL queries. Sapphire cannot search for datamodel tables in alternate
	 * schemas, so be wary of using alternate schemas within the ORM environment.
	 * 
	 * @param string $arg1 First schema to use
	 * @param string $arg2 Second schema to use
	 * @param string $argN Nth schema to use
	 */
	public function setSchemaSearchPath() {
		if(func_num_args() == 0) {
			user_error('At least one Schema must be supplied to set a search path.', E_USER_ERROR);
		}
		$schemas = array_values(func_get_args());
		$this->query("SET search_path TO \"" . implode("\",\"", $schemas) . "\"");
	}

	/**
	 * The core search engine configuration.
	 * @todo Properly extract the search functions out of the core.
	 *
	 * @param string $keywords Keywords as a space separated string
	 * @return object DataObjectSet of result pages
	 */
	public function searchEngine($classesToSearch, $keywords, $start, $pageLength, $sortBy = "ts_rank DESC", $extraFilter = "", $booleanSearch = false, $alternativeFileFilter = "", $invertedMatch = false) {
		//Fix the keywords to be ts_query compatitble:
		//Spaces must have pipes
		//@TODO: properly handle boolean operators here.
		$keywords= trim($keywords);
		$keywords= str_replace(' ', ' | ', $keywords);
		$keywords= str_replace('"', "'", $keywords);

		$keywords = $this->quoteString(trim($keywords));

		//We can get a list of all the tsvector columns though this query:
		//We know what tables to search in based on the $classesToSearch variable:
		$classesPlaceholders = DB::placeholders($classesToSearch);
		$result = $this->preparedQuery("
			SELECT table_name, column_name, data_type
			FROM information_schema.columns
			WHERE data_type='tsvector' AND table_name in ($classesPlaceholders);",
			$classesToSearch
		);
		if (!$result->numRecords()) throw new Exception('there are no full text columns to search');

		$tables = array();
		$tableParameters = array();

		// Make column selection lists
		$select = array(
			'SiteTree' => array(
				'"ClassName"',
				'"SiteTree"."ID"',
				'"ParentID"',
				'"Title"',
				'"URLSegment"',
				'"Content"',
				'"LastEdited"',
				'"Created"',
				'NULL AS "Filename"',
				'NULL AS "Name"',
				'"CanViewType"'
			),
			'File' => array(
				'"ClassName"',
				'"File"."ID"',
				'0 AS "ParentID"',
				'"Title"',
				'NULL AS "URLSegment"',
				'"Content"',
				'"LastEdited"',
				'"Created"',
				'"Filename"',
				'"Name"',
				'NULL AS "CanViewType"'
			)
		);

		foreach($result as $row){
			$conditions = array();
			if($row['table_name'] === 'SiteTree' || $row['table_name'] === 'File') {
				$conditions[] = array('"ShowInSearch"' => 1);
			}

			$method = self::default_fts_search_method();
			$conditions[] = "\"{$row['table_name']}\".\"{$row['column_name']}\" $method q ";
			$query = DataObject::get($row['table_name'], $conditions)->dataQuery()->query();

			// Could parameterise this, but convention is only to to so for where conditions
			$query->addFrom(array(
				'tsearch' => ", to_tsquery('" . self::search_language() . "', $keywords) AS q"
			));
			$query->setSelect(array());

			foreach($select[$row['table_name']] as $clause) {
				if(preg_match('/^(.*) +AS +"?([^"]*)"?/i', $clause, $matches)) {
					$query->selectField($matches[1], $matches[2]);
				} else {
					$query->selectField($clause);
				}
			}

			$query->selectField("ts_rank(\"{$row['table_name']}\".\"{$row['column_name']}\", q)", 'Relevance');
			$query->setOrderBy(array());

			//Add this query to the collection
			$tables[] = $query->sql($parameters);
			$tableParameters = array_merge($tableParameters, $parameters);
		}

		$limit = $pageLength;
		$offset = $start;

		if($keywords) $orderBy = " ORDER BY $sortBy";
		else $orderBy='';

		$fullQuery = "SELECT * FROM (" . implode(" UNION ", $tables) . ") AS q1 $orderBy LIMIT $limit OFFSET $offset";

		// Get the total items in this search
		$totalItemsQuery = "SELECT COUNT(*) AS totalitems FROM (" . implode(" UNION ", $tables) . ") AS q1";
		$totalCount = DB::query($totalItemsQuery);

		// Get records
<<<<<<< HEAD
		$records = $this->preparedQuery($fullQuery, $tableParameters);
		$totalCount=0;
=======
		$records = DB::query($fullQuery);
>>>>>>> 6a168488
		foreach($records as $record){
			$objects[] = new $record['ClassName']($record);
		}

		if(isset($objects)) $results = new ArrayList($objects);
		else $results = new ArrayList();
		$list = new PaginatedList($results);
		$list->setLimitItems(false);
		$list->setPageStart($start);
		$list->setPageLength($pageLength);
		$list->setTotalItems($totalCount->value());
		return $list;
	}

	public function supportsTransactions() {
		return $this->supportsTransactions;
	}

	/*
	 * This is a quick lookup to discover if the database supports particular extensions
	 */
	public function supportsExtensions($extensions=Array('partitions', 'tablespaces', 'clustering')){
		if(isset($extensions['partitions'])) return true;
		elseif(isset($extensions['tablespaces'])) return true;
		elseif(isset($extensions['clustering'])) return true;
		else return false;
	}

	public function transactionStart($transaction_mode = false, $session_characteristics = false){
		$this->query('BEGIN;');

		if($transaction_mode) {
			$this->query("SET TRANSACTION {$transaction_mode};");
		}

		if($session_characteristics) {
			$this->query("SET SESSION CHARACTERISTICS AS TRANSACTION {$session_characteristics};");
		}
	}

	public function transactionSavepoint($savepoint){
		$this->query("SAVEPOINT {$savepoint};");
	}

<<<<<<< HEAD
	public function transactionRollback($savepoint = false){
		if($savepoint) {
			$this->query("ROLLBACK TO {$savepoint};");
		} else {
			$this->query('ROLLBACK;');
=======
	public function createOrReplacePartition($tableName, $partitions, $indexes, $extensions){

		//We need the plpgsql language to be installed for this to work:
		$this->createLanguage('plpgsql');

		$trigger='CREATE OR REPLACE FUNCTION ' . $tableName . '_insert_trigger() RETURNS TRIGGER AS $$ BEGIN ';
		$first=true;

		//Do we need to create a tablespace for this item?
		if($extensions && isset($extensions['tablespace'])){
			$this->createOrReplaceTablespace($extensions['tablespace']['name'], $extensions['tablespace']['location']);
			$tableSpace=' TABLESPACE ' . $extensions['tablespace']['name'];
		} else
			$tableSpace='';

		foreach($partitions as $partition_name=>$partition_value){
			//Check that this child table does not already exist:
			if(!$this->TableExists($partition_name)){
				DB::query("CREATE TABLE \"$partition_name\" (CHECK (" . str_replace('NEW.', '', $partition_value) . ")) INHERITS (\"$tableName\")$tableSpace;");
			} else {
				//Drop the constraint, we will recreate in in the next line
				$constraint_name = "{$partition_name}_pkey";
				$existing_constraint = $this->constraintExists($constraint_name);
				if($existing_constraint){
					DB::query("ALTER TABLE \"$partition_name\" DROP CONSTRAINT \"{$constraint_name}\";");
				}
				$this->dropTrigger(strtolower('trigger_' . $tableName . '_insert'), $tableName);
			}

			DB::query("ALTER TABLE \"$partition_name\" ADD CONSTRAINT \"{$partition_name}_pkey\" PRIMARY KEY (\"ID\");");

			if($first){
				$trigger.='IF';
				$first=false;
			} else
				$trigger.='ELSIF';

			$trigger.=" ($partition_value) THEN INSERT INTO \"$partition_name\" VALUES (NEW.*);";

			if($indexes){
				// We need to propogate the indexes through to the child pages.
				// Some of this code is duplicated, and could be tidied up
				foreach($indexes as $name=>$this_index){

					if($this_index['type']=='fulltext'){
						$fillfactor=$where='';
						if(isset($this_index['fillfactor']))
							$fillfactor='WITH (FILLFACTOR = ' . $this_index['fillfactor'] . ')';
						if(isset($this_index['where']))
							$where='WHERE ' . $this_index['where'];

						DB::query("CREATE INDEX \"" . $this->buildPostgresIndexName($partition_name, $this_index['name'])  . "\" ON \"" . $partition_name . "\" USING " . $this->default_fts_cluster_method . "(\"ts_" . $name . "\") $fillfactor $where");
						$ts_details=$this->fulltext($this_index, $partition_name, $name);
						DB::query($ts_details['triggers']);
					} else {

						if(is_array($this_index))
							$index_name=$this_index['name'];
						else $index_name=trim($this_index, '()');

						$createIndex=$this->getIndexSqlDefinition($partition_name, $index_name, $this_index);
						if($createIndex!==false)
							DB::query($createIndex);
					}
				}
			}

			//Lastly, clustering goes here:
			if($extensions && isset($extensions['cluster'])){
				DB::query("CLUSTER \"$partition_name\" USING \"{$extensions['cluster']}\";");
			}
>>>>>>> 6a168488
		}
	}

	public function transactionEnd($chain = false){
		$this->query('COMMIT;');
	}

<<<<<<< HEAD
	public function comparisonClause($field, $value, $exact = false, $negate = false, $caseSensitive = null, $parameterised = false) {
=======
	/**
	 * Generate a WHERE clause for text matching.
	 *
	 * @param String $field Quoted field name
	 * @param String $value Escaped search. Can include percentage wildcards.
	 * @param boolean $exact Exact matches or wildcard support.
	 * @param boolean $negate Negate the clause.
	 * @param boolean $caseSensitive Enforce case sensitivity if TRUE or FALSE.
	 *                               Stick with default collation if set to NULL.
	 * @return String SQL
	 */
	public function comparisonClause($field, $value, $exact = false, $negate = false, $caseSensitive = null) {
>>>>>>> 6a168488
		if($exact && $caseSensitive === null) {
			$comp = ($negate) ? '!=' : '=';
		} else {
			$comp = ($caseSensitive === true) ? 'LIKE' : 'ILIKE';
			if($negate) $comp = 'NOT ' . $comp;
			$field.='::text';
<<<<<<< HEAD
		}

		if($parameterised) {
			return sprintf("%s %s ?", $field, $comp);
		} else {
			return sprintf("%s %s '%s'", $field, $comp, $value);
		}
=======
		}

		return sprintf("%s %s '%s'", $field, $comp, $value);
>>>>>>> 6a168488
	}

	/**
	 * Function to return an SQL datetime expression that can be used with Postgres
	 * used for querying a datetime in a certain format
	 * @param string $date to be formated, can be either 'now', literal datetime like '1973-10-14 10:30:00' or field name, e.g. '"SiteTree"."Created"'
	 * @param string $format to be used, supported specifiers:
	 * %Y = Year (four digits)
	 * %m = Month (01..12)
	 * %d = Day (01..31)
	 * %H = Hour (00..23)
	 * %i = Minutes (00..59)
	 * %s = Seconds (00..59)
	 * %U = unix timestamp, can only be used on it's own
	 * @return string SQL datetime expression to query for a formatted datetime
	 */
	public function formattedDatetimeClause($date, $format) {
		preg_match_all('/%(.)/', $format, $matches);
		foreach($matches[1] as $match) {
			if(array_search($match, array('Y','m','d','H','i','s','U')) === false) {
				user_error('formattedDatetimeClause(): unsupported format character %' . $match, E_USER_WARNING);
			}
		}

		$translate = array(
			'/%Y/' => 'YYYY',
			'/%m/' => 'MM',
			'/%d/' => 'DD',
			'/%H/' => 'HH24',
			'/%i/' => 'MI',
			'/%s/' => 'SS',
		);
		$format = preg_replace(array_keys($translate), array_values($translate), $format);

		if(preg_match('/^now$/i', $date)) {
			$date = "NOW()";
		} else if(preg_match('/^\d{4}-\d{2}-\d{2} \d{2}:\d{2}:\d{2}$/i', $date)) {
			$date = "TIMESTAMP '$date'";
		}

		if($format == '%U') return "FLOOR(EXTRACT(epoch FROM $date))";

		return "to_char($date, TEXT '$format')";

	}

	/**
	 * Function to return an SQL datetime expression that can be used with Postgres
	 * used for querying a datetime addition
	 * @param string $date, can be either 'now', literal datetime like '1973-10-14 10:30:00' or field name, e.g. '"SiteTree"."Created"'
	 * @param string $interval to be added, use the format [sign][integer] [qualifier], e.g. -1 Day, +15 minutes, +1 YEAR
	 * supported qualifiers:
	 * - years
	 * - months
	 * - days
	 * - hours
	 * - minutes
	 * - seconds
	 * This includes the singular forms as well
	 * @return string SQL datetime expression to query for a datetime (YYYY-MM-DD hh:mm:ss) which is the result of the addition
	 */
	public function datetimeIntervalClause($date, $interval) {
		if(preg_match('/^now$/i', $date)) {
			$date = "NOW()";
		} else if(preg_match('/^\d{4}-\d{2}-\d{2} \d{2}:\d{2}:\d{2}$/i', $date)) {
			$date = "TIMESTAMP '$date'";
		}

		// ... when being too precise becomes a pain. we need to cut of the fractions.
		// TIMESTAMP(0) doesn't work because it rounds instead flooring
		return "CAST(SUBSTRING(CAST($date + INTERVAL '$interval' AS VARCHAR) FROM 1 FOR 19) AS TIMESTAMP)";
	}

	/**
	 * Function to return an SQL datetime expression that can be used with Postgres
	 * used for querying a datetime substraction
	 * @param string $date1, can be either 'now', literal datetime like '1973-10-14 10:30:00' or field name, e.g. '"SiteTree"."Created"'
	 * @param string $date2 to be substracted of $date1, can be either 'now', literal datetime like '1973-10-14 10:30:00' or field name, e.g. '"SiteTree"."Created"'
	 * @return string SQL datetime expression to query for the interval between $date1 and $date2 in seconds which is the result of the substraction
	 */
	public function datetimeDifferenceClause($date1, $date2) {
		if(preg_match('/^now$/i', $date1)) {
			$date1 = "NOW()";
		} else if(preg_match('/^\d{4}-\d{2}-\d{2} \d{2}:\d{2}:\d{2}$/i', $date1)) {
			$date1 = "TIMESTAMP '$date1'";
		}

		if(preg_match('/^now$/i', $date2)) {
			$date2 = "NOW()";
		} else if(preg_match('/^\d{4}-\d{2}-\d{2} \d{2}:\d{2}:\d{2}$/i', $date2)) {
			$date2 = "TIMESTAMP '$date2'";
		}

		return "(FLOOR(EXTRACT(epoch FROM $date1)) - FLOOR(EXTRACT(epoch from $date2)))";
	}

	function now(){
		return 'NOW()';
	}

	function random(){
		return 'RANDOM()';
	}

	/**
	 * Determines the name of the current database to be reported externally
	 * by substituting the schema name for the database name.
	 * Should only be used when model_schema_as_database is true
	 * 
	 * @param string $schema Name of the schema
	 * @return string Name of the database to report
	 */
	public function schemaToDatabaseName($schema) {
		switch($schema) {
			case $this->schemaOriginal: return $this->databaseOriginal;
			default: return $schema;
		}
	}

	/**
	 * Translates a requested database name to a schema name to substitute internally.
	 * Should only be used when model_schema_as_database is true
	 * 
	 * @param string $database Name of the database
	 * @return string Name of the schema to use for this database internally
	 */
	public function databaseToSchemaName($database) {
		switch($database) {
			case $this->databaseOriginal: return $this->schemaOriginal;
			default: return $database;
		}
	}

	public function dropSelectedDatabase() {
		if(self::model_schema_as_database()) {
			// Check current schema is valid
			$oldSchema = $this->schema;
			if(empty($oldSchema)) return true; // Nothing selected to drop

			// Select another schema
			if($oldSchema !== $this->schemaOriginal) {
				$this->setSchema($this->schemaOriginal);
			} elseif($oldSchema !== self::MASTER_SCHEMA) {
				$this->setSchema(self::MASTER_SCHEMA);
			} else {
				$this->schema = null;
			}

			// Remove this schema
			$this->schemaManager->dropSchema($oldSchema);
		} else {
			parent::dropSelectedDatabase();
		}
	}

	public function getSelectedDatabase() {
		if(self::model_schema_as_database()) {
			return $this->schemaToDatabaseName($this->schema);
		}
		return parent::getSelectedDatabase();
	}

	public function selectDatabase($name, $create = false, $errorLevel = E_USER_ERROR) {
		// Substitute schema here as appropriate
		if(self::model_schema_as_database()) {
			// Selecting the database itself should be treated as selecting the public schema
			$schemaName = $this->databaseToSchemaName($name);
			return $this->setSchema($schemaName, $create, $errorLevel);
		}

		// Database selection requires that a new connection is established.
		// This is not ideal postgres practise
		if (!$this->schemaManager->databaseExists($name)) {
			// Check DB creation permisson
			if (!$create) {
				if ($errorLevel !== false) {
					user_error("Attempted to connect to non-existing database \"$name\"", $errorLevel);
				}
				// Unselect database
				$this->connector->unloadDatabase();
				return false;
			}
			$this->schemaManager->createDatabase($name);
		}

		// New connection made here, treating the new database name as the new original
		$this->databaseOriginal = $name;
		$this->connectDefault();
	}

	/**
	 * Delete all entries from the table instead of truncating it.
	 *
	 * This gives a massive speed improvement compared to using TRUNCATE, with
	 * the caveat that primary keys are not reset etc.
	 *
	 * @see DatabaseAdmin::clearAllData()
	 *
	 * @param string $table
	 */
	public function clearTable($table) {
		$this->query('DELETE FROM "'.$table.'";');
	}
}<|MERGE_RESOLUTION|>--- conflicted
+++ resolved
@@ -1,71 +1,50 @@
 <?php
-
-/**
-<<<<<<< HEAD
- * PostgreSQL connector class.
- * 
-=======
- * @package sapphire
- * @subpackage model
- */
 
 /**
  * PostgreSQL connector class.
->>>>>>> 6a168488
+ *
  * @package sapphire
  * @subpackage model
  */
 class PostgreSQLDatabase extends SS_Database {
-<<<<<<< HEAD
-=======
-
-	/**
-	 * Connection to the DBMS.
-	 * @var resource
-	 */
-	private $dbConn;
-
-	/**
-	 * True if we are connected to a database.
-	 * @var boolean
-	 */
-	private $active;
-
-	/**
-	 * The name of the database.
+
+	/**
+	 * Database schema manager object
+	 *
+	 * @var PostgreSQLSchemaManager
+	 */
+	protected $schemaManager;
+
+	/**
+	 * The currently selected database schema name.
+	 *
 	 * @var string
 	 */
-	private $database;
-
-	/*
-	 * This holds the name of the original database
-	 * So if you switch to another for unit tests, you
-	 * can then switch back in order to drop the temp database
-	 */
-	private $database_original;
-
-	/**
-	 * The database schema name.
-	 * @var string
-	 */
-	private $schema;
-
-	/*
-	 * This holds the parameters that the original connection was created with,
-	 * so we can switch back to it if necessary (used for unit tests)
-	 */
-	private $parameters;
-
-	/*
-	 * These two values describe how T-search will work.
-	 * You can use either GiST or GIN, and '@@' (gist) or '@@@' (gin)
-	 * Combinations of these two will also work, so you'll need to pick
-	 * one which works best for you
-	 */
-	public $default_fts_cluster_method='GIN';
-	public $default_fts_search_method='@@@';
-
-	private $supportsTransactions=true;
+	protected $schema;
+
+	protected $supportsTransactions = true;
+
+	const MASTER_DATABASE = 'postgres';
+
+	const MASTER_SCHEMA = 'public';
+
+	/**
+	 * Full text cluster method. (e.g. GIN or GiST)
+	 *
+	 * @return string
+	 */
+	public static function default_fts_cluster_method() {
+		return Config::inst()->get('PostgreSQLDatabase', 'default_fts_cluster_method');
+	}
+
+	/**
+	 * Full text search method.
+	 *
+	 * @return string
+	 */
+	public static function default_fts_search_method() {
+		return Config::inst()->get('PostgreSQLDatabase', 'default_fts_search_method');
+	}
 
 	/**
 	 * Determines whether to check a database exists on the host by
@@ -73,1440 +52,8 @@
 	 *
 	 * Some locked down systems prevent access to the 'postgres' table in
 	 * which case you need to set this to false.
-	 */
-	public static $check_database_exists = true;
-
-	/**
-	 * This holds a copy of all the constraint results that are returned
-	 * via the function constraintExists().  This is a bit faster than
-	 * repeatedly querying this column, and should allow the database
-	 * to use it's built-in caching features for better queries.
-	 *
-	 * @var array
-	 */
-	private static $cached_constraints=array();
-
-	/**
-	 *
-	 * This holds a copy of all the queries that run through the function orderMoreSpecifically()
-	 * It appears to be a performance bottleneck at times.
-	 *
-	 * @var array
-	 */
-	private static $cached_ordered_specifically=array();
-
-	/**
-	 *
-	 * This holds a copy of all the queries that run through the function fieldList()
-	 * This is one of the most-often called functions, and repeats itself a great deal in the unit tests.
-	 *
-	 * @var array
-	 */
-	private static $cached_fieldlists=array();
-
-	/**
-	 * Override the language that tsearch uses.  By default it is 'english, but
-	 * could be any of the supported languages that can be found in the
-	 * pg_catalog.pg_ts_config table.
-	 *
-	 * @var string
-	 */
-	private $search_language='english';
-
-	/**
-	 * Connect to a PostgreSQL database.
-	 * @param array $parameters An map of parameters, which should include:
-	 *  - server: The server, eg, localhost
-	 *  - username: The username to log on with
-	 *  - password: The password to log on with
-	 *  - database: The database to connect to
-	 */
-	public function __construct($parameters) {
-
-		//We will store these connection parameters for use elsewhere (ie, unit tests)
-		$this->parameters=$parameters;
-		$this->connectDatabase();
-
-		$this->database_original=$this->database;
-	}
-
-	/*
-	 * Uses whatever connection details are in the $parameters array to connect to a database of a given name
-	 */
-	function connectDatabase(){
-
-		$parameters=$this->parameters;
-
-		if(!$parameters)
-			return false;
-
-		($parameters['username']!='') ? $username=' user=' . $parameters['username'] : $username='';
-		($parameters['password']!='') ? $password=' password=\'' . $parameters['password'] . '\'' : $password='';
-
-		if(!isset($this->database))
-			$dbName=$parameters['database'];
-		else $dbName=$this->database;
-
-		$port = empty($parameters['port']) ? 5432 : $parameters['port'];
-
-		// First, we need to check that this database exists.  To do this, we will connect to the 'postgres' database first
-		// some setups prevent access to this database so set PostgreSQLDatabase::$check_database_exists = false
-		if(self::$check_database_exists) {
-			// Close the old connection
-			if($this->dbConn) pg_close($this->dbConn);
-			$this->dbConn = pg_connect('host=' . $parameters['server'] . ' port=' . $port . ' dbname=postgres' . $username . $password);
-
-			if(!$this->dbConn) {
-				throw new ErrorException("Couldn't connect to PostgreSQL database");
-			} elseif(pg_connection_status($this->dbConn) != PGSQL_CONNECTION_OK) {
-				throw new ErrorException(pg_last_error($this->dbConn));
-			}
-
-			if(!$this->databaseExists($dbName)) {
-				$this->createDatabase($dbName);
-			}
-		}
-
-		// Close the old connection
-		if($this->dbConn) pg_close($this->dbConn);
-
-		//Now we can be sure that this database exists, so we can connect to it
-		$this->dbConn = pg_connect('host=' . $parameters['server'] . ' port=' . $port . ' dbname=' . $dbName . $username . $password);
-
-		if(!$this->dbConn) {
-			throw new ErrorException("Couldn't connect to PostgreSQL database");
-		} elseif(pg_connection_status($this->dbConn) != PGSQL_CONNECTION_OK) {
-			throw new ErrorException(pg_last_error($this->dbConn));
-		}
-
-		//By virtue of getting here, the connection is active:
-		$this->active=true;
-		$this->database = $dbName;
-
-		// Set up the schema if required
- 		$schema = isset($parameters['schema']) ? $parameters['schema'] : $this->currentSchema();
- 		// Edge-case - database with no schemas:
- 		if(!$schema) $schema = "public";
-
- 		if(!$this->schemaExists($schema))
- 			 $this->createSchema($schema);
-
- 		$this->setSchema($schema);
-
-		// Set the timezone if required.
-		if(isset($parameters['timezone'])) $this->query(sprintf("SET SESSION TIME ZONE '%s'", $parameters['timezone']));
-
-		return true;
-	}
-	/**
-	 * Not implemented, needed for PDO
-	 */
-	public function getConnect($parameters) {
-		return null;
-	}
-
-	/**
-	 * Return the parameters used to construct this database connection
-	 */
-	public function getParameters() {
-		return $this->parameters;
-	}
-
-	/**
-	 * Returns true if this database supports collations
-	 * TODO: get rid of this?
-	 * @return boolean
-	 */
-	public function supportsCollations() {
-		return true;
-	}
-
-	public function supportsTimezoneOverride() {
-		return true;
-	}
-
-	/**
-	 * Get the version of PostgreSQL.
-	 * @return string
-	 */
-	public function getVersion() {
-		$version = pg_version($this->dbConn);
-		if(isset($version['server'])) return $version['server'];
-		else return false;
-	}
-
-	/**
-	 * Get the database server, namely PostgreSQL.
-	 * @return string
-	 */
-	public function getDatabaseServer() {
-		return "postgresql";
-	}
-
-	public function query($sql, $errorLevel = E_USER_ERROR) {
-
-		if(isset($_REQUEST['previewwrite']) && in_array(strtolower(substr($sql,0,strpos($sql,' '))), array('insert','update','delete','replace'))) {
-			Debug::message("Will execute: $sql");
-			return;
-		}
-
-		if(isset($_REQUEST['showqueries'])) {
-			$starttime = microtime(true);
-		}
-
-		$handle = pg_query($this->dbConn, $sql);
-
-		if(isset($_REQUEST['showqueries'])) {
-			$endtime = round((microtime(true) - $starttime) * 1000, 1);
-			Debug::message("\n$sql\n{$endtime}ms\n", false);
-		}
-
-		DB::$lastQuery=$handle;
-
-		if(!$handle && $errorLevel) $this->databaseError("Couldn't run query: $sql | " . pg_last_error($this->dbConn), $errorLevel);
-
-		return new PostgreSQLQuery($this, $handle);
-	}
-
-	public function getGeneratedID($table) {
-		$result=DB::query("SELECT last_value FROM \"{$table}_ID_seq\";");
-		$row=$result->first();
- 		return $row['last_value'];
-	}
-
-	/**
-	 * OBSOLETE: Get the ID for the next new record for the table.
-	 *
-	 * @var string $table The name od the table.
-	 * @return int
-	 */
-	public function getNextID($table) {
-		user_error('getNextID is OBSOLETE (and will no longer work properly)', E_USER_WARNING);
-		$result = $this->query("SELECT MAX(ID)+1 FROM \"$table\"")->value();
-		return $result ? $result : 1;
-	}
-
-	public function isActive() {
-		return $this->active ? true : false;
-	}
-
-	/*
-	 * You can create a database based either on a supplied name, or from whatever is in the $this->database value
-	 */
-	public function createDatabase($name=false) {
-		if(!$name)
-			$name=$this->database;
-
-		$this->query("CREATE DATABASE \"$name\";");
-
-		$this->connectDatabase();
-
-	}
-
-	/**
-	 * Drop the database that this object is currently connected to.
-	 * Use with caution.
-	 */
-	public function dropDatabase() {
-
-		//First, we need to switch back to the original database so we can drop the current one
-		$db_to_drop=$this->database;
-		$this->selectDatabase($this->database_original);
-
-		$this->query("DROP DATABASE \"$db_to_drop\"");
-	}
-
-	/**
-	 * Drop the database that this object is currently connected to.
-	 * Use with caution.
-	 */
-	public function dropDatabaseByName($dbName) {
-		if($dbName!=$this->database)
-			$this->query("DROP DATABASE \"$dbName\";");
-	}
-
-	/**
-	 * Returns the name of the currently selected database
-	 */
-	public function currentDatabase() {
-		return $this->database;
-	}
-
-	/**
-	 * Switches to the given database.
-	 * If the database doesn't exist, you should call createDatabase() after calling selectDatabase()
-	 */
-	public function selectDatabase($dbname) {
-		$parameters=$this->parameters;
-		($parameters['username']!='') ? $username=' user=' . $parameters['username'] : $username='';
-		($parameters['password']!='') ? $password=' password=\'' . $parameters['password'] . '\'' : $password='';
-
-		$port = empty($parameters['port']) ? 5432 : $parameters['port'];
-
-		$this->database = $dbname;
-		$this->tableList = $this->fieldList = $this->indexList = null;
-
-		// Switch to the database if it exists
-		if($this->databaseExists($dbname)) {
-			// Close old connection
-			if($this->dbConn) pg_close($this->dbConn);
-			$this->dbConn = pg_connect('host=' . $parameters['server'] . ' port=' . $port . ' dbname=' . $dbname . $username . $password);
-
-			if(!$this->dbConn) {
-				throw new ErrorException("Couldn't connect to PostgreSQL database");
-			} elseif(pg_connection_status($this->dbConn) != PGSQL_CONNECTION_OK) {
-				throw new ErrorException(pg_last_error($this->dbConn));
-			}
-
-			// Determine schema to use
-			$schema = isset($parameters['schema']) ? $parameters['schema'] : $this->currentSchema();
-			if(!$schema) $schema = "public";
-
-			// Choose the schema
-			if(!$this->schemaExists($schema)) $this->createSchema($schema);
-			$this->setSchema($schema);
-
-			// Set the timezone if required.
-			if(isset($parameters['timezone'])) $this->query(sprintf("SET SESSION TIME ZONE '%s'", $parameters['timezone']));
-
-		// Inactive database needs to be created; connect to the 'postgres' database in the meantime
-		} else {
-			// Close old connection
-			if($this->dbConn) pg_close($this->dbConn);
-			$this->dbConn = pg_connect('host=' . $parameters['server'] . ' port=' . $port . ' dbname=postgres' . $username . $password);
-			$this->active = false;
-		}
-
-		return true;
-	}
-
-
-	/**
-	 * Returns true if the named database exists.
-	 */
-	public function databaseExists($name) {
-		$SQL_name=$this->addslashes($name);
-		return $this->query("SELECT datname FROM pg_database WHERE datname='$SQL_name';")->first() ? true : false;
-	}
-
-	/**
-	 * Returns a column
-	 */
-	public function allDatabaseNames() {
-		return $this->query("SELECT datname FROM pg_database WHERE datistemplate=false;")->column();
-	}
-
-	/**
- 	* Returns true if the schema exists in the current database
- 	* @param string $name
- 	* @return boolean
- 	*/
- 	public function schemaExists($name) {
- 		$SQL_name = pg_escape_string($this->dbConn, $name);
- 		return $this->query("SELECT nspname FROM pg_catalog.pg_namespace WHERE nspname = '{$SQL_name}';")->first() ? true : false;
- 	}
-
-	/**
-	 * Creates a schema in the current database
-	 * @param string $name
-	 */
-	public function createSchema($name) {
-		$SQL_name = pg_escape_string($this->dbConn, $name);
-		$this->query("CREATE SCHEMA \"{$SQL_name}\";");
-	}
-
-	/**
-	 * Drops a schema from the database. Use carefully!
-	 * @param string $name
-	 */
-	public function dropSchema($name) {
-		$SQL_name = pg_escape_string($this->dbConn, $name);
-		$this->query("DROP SCHEMA \"{$SQL_name}\" CASCADE;");
-	}
-
-	/**
-	 * Returns the name of the current schema in use
-	 */
-	public function currentSchema() {
-		return $this->query('SELECT current_schema()')->value();
-	}
-
- 	/**
- 	* Utility method to manually set the schema to an alternative
- 	* Check existance & sets search path to the supplied schema name
- 	* @param string $schema
- 	*/
- 	public function setSchema($schema) {
- 		if(!$this->schemaExists($schema))
- 			$this->databaseError("Schema $schema does not exist");
- 		$this->setSchemaSearchPath($schema);
- 	 	$this->schema = $schema;
- 	}
-
- 	/**
- 	* Override the schema search path. Search using the arguments supplied.
- 	* NOTE: The search path is normally set through setSchema() and only
- 	* one schema is selected. The facility to add more than one schema to
- 	* the search path is provided as an advanced PostgreSQL feature for raw
- 	* SQL queries. Sapphire cannot search for datamodel tables in alternate
- 	* schemas, so be wary of using alternate schemas within the ORM environment.
- 	* @param string $arg1 First schema to use
- 	* @param string $arg2 Second schema to use
- 	* @param string $argN Nth schema to use
- 	*/
- 	public function setSchemaSearchPath() {
- 		if(func_num_args() == 0)
- 			$this->databaseError('At least one Schema must be supplied to set a search path.');
-	 	$args = array_values(func_get_args());
-	 	foreach($args as $key => $schema)
-	 		$args[$key] = '"' . pg_escape_string($this->dbConn, $schema) . '"';
-	 	$args_SQL =implode(",", $args);
-	 	$this->query("SET search_path TO {$args_SQL}");
-	}
-
-	public function createTable($tableName, $fields = null, $indexes = null, $options = null, $extensions = null) {
-
-		$fieldSchemas = $indexSchemas = "";
-		if($fields) foreach($fields as $k => $v) $fieldSchemas .= "\"$k\" $v,\n";
-		if(isset($this->class)){
-			$addOptions = (isset($options[$this->class])) ? $options[$this->class] : null;
-		} else $addOptions=null;
-
-		//First of all, does this table already exist
-		$doesExist=$this->TableExists($tableName);
-		if($doesExist) {
-			// Table already exists, just return the name, in line with baseclass documentation.
-			return $tableName;
-		}
-
-		//If we have a fulltext search request, then we need to create a special column
-		//for GiST searches
-		$fulltexts='';
-		$triggers='';
-		if($indexes){
-			foreach($indexes as $name => $indexSpec) {
-				$indexSpec = $this->parseIndexSpec($name, $indexSpec);
-				if($indexSpec['type'] === 'fulltext') {
-					$ts_details = $this->fulltext($indexSpec, $tableName, $name);
-					$fulltexts .= $ts_details['fulltexts'] . ', ';
-					$triggers .= $ts_details['triggers'];
-				}
-			}
-		}
-
-		if($indexes) foreach($indexes as $k => $v) $indexSchemas .= $this->getIndexSqlDefinition($tableName, $k, $v) . "\n";
-
-		//Do we need to create a tablespace for this item?
-		if($extensions && isset($extensions['tablespace'])){
-
-			$this->createOrReplaceTablespace($extensions['tablespace']['name'], $extensions['tablespace']['location']);
-			$tableSpace=' TABLESPACE ' . $extensions['tablespace']['name'];
-		} else
-			$tableSpace='';
-
-		$this->query("CREATE TABLE \"$tableName\" (
-				$fieldSchemas
-				$fulltexts
-				primary key (\"ID\")
-			)$tableSpace; $indexSchemas $addOptions");
-
-		if($triggers!=''){
-			$this->query($triggers);
-		}
-
-		//If we have a partitioning requirement, we do that here:
-		if($extensions && isset($extensions['partitions'])){
-			$this->createOrReplacePartition($tableName, $extensions['partitions'], $indexes, $extensions);
-		}
-
-		//Lastly, clustering goes here:
-		if($extensions && isset($extensions['cluster'])){
-			DB::query("CLUSTER \"$tableName\" USING \"{$extensions['cluster']}\";");
-		}
-
-		return $tableName;
-	}
-
-	/**
-	 * Builds the internal Postgres index name given the silverstripe table and index name
-	 * @param string $tableName
-	 * @param string $indexName
-	 * @param string $prefix The optional prefix for the index. Defaults to "ix" for indexes.
-	 * @return string The postgres name of the index
-	 */
-	function buildPostgresIndexName($tableName, $indexName, $prefix = 'ix') {
-
-		// Assume all indexes also contain the table name
-		// MD5 the table/index name combo to keep it to a fixed length.
-		// Exclude the prefix so that the trigger name can be easily generated from the index name
-		$indexNamePG = "{$prefix}_" . md5("{$tableName}_{$indexName}");
-
-		// Limit to 63 characters
-		if (strlen($indexNamePG) > 63)
-			return substr($indexNamePG, 0, 63);
-		return $indexNamePG;
-	}
-
-	/**
-	 * Builds the internal Postgres trigger name given the silverstripe table and trigger name
-	 * @param string $tableName
-	 * @param string $triggerName
-	 * @return string The postgres name of the trigger
-	 */
-	function buildPostgresTriggerName($tableName, $triggerName) {
-		// Kind of cheating, but behaves the same way as indexes
-		return $this->buildPostgresIndexName($tableName, $triggerName, 'ts');
-	}
-
-	/**
-	 * Alter a table's schema.
-	 * @param $table The name of the table to alter
-	 * @param $newFields New fields, a map of field name => field schema
-	 * @param $newIndexes New indexes, a map of index name => index type
-	 * @param $alteredFields Updated fields, a map of field name => field schema
-	 * @param $alteredIndexes Updated indexes, a map of index name => index type
-	 */
-	public function alterTable($tableName, $newFields = null, $newIndexes = null, $alteredFields = null, $alteredIndexes = null, $alteredOptions = null, $advancedOptions = null) {
-
-		$alterList = array();
-		if($newFields) foreach($newFields as $fieldName => $fieldSpec) {
-			$alterList[] = "ADD \"$fieldName\" $fieldSpec";
-		}
-
-		if ($alteredFields) foreach ($alteredFields as $indexName => $indexSpec) {
-			$val = $this->alterTableAlterColumn($tableName, $indexName, $indexSpec);
-			if (!empty($val)) $alterList[] = $val;
-		}
-
-		//Do we need to do anything with the tablespaces?
-		if($alteredOptions && isset($advancedOptions['tablespace'])){
-			$this->createOrReplaceTablespace($advancedOptions['tablespace']['name'], $advancedOptions['tablespace']['location']);
-			$this->query("ALTER TABLE \"$tableName\" SET TABLESPACE {$advancedOptions['tablespace']['name']};");
-		}
-
-		//DB ABSTRACTION: we need to change the constraints to be a separate 'add' command,
-		//see http://www.postgresql.org/docs/8.1/static/sql-altertable.html
-		$alterIndexList=Array();
-		//Pick up the altered indexes here:
-		$fieldList = $this->fieldList($tableName);
-		$fulltexts=false;
-		$drop_triggers=false;
-		$triggers=false;
-		if($alteredIndexes) foreach($alteredIndexes as $indexName=>$indexSpec) {
-
-			$indexSpec = $this->parseIndexSpec($indexName, $indexSpec);
-			$indexNamePG = $this->buildPostgresIndexName($tableName, $indexName);
-
-			if($indexSpec['type']=='fulltext') {
-				//For full text indexes, we need to drop the trigger, drop the index, AND drop the column
-
-				//Go and get the tsearch details:
-				$ts_details = $this->fulltext($indexSpec, $tableName, $indexName);
-
-				//Drop this column if it already exists:
-
-				//No IF EXISTS option is available for Postgres <9.0
-				if(array_key_exists($ts_details['ts_name'], $fieldList)){
-					$fulltexts.="ALTER TABLE \"{$tableName}\" DROP COLUMN \"{$ts_details['ts_name']}\";";
-				}
-
-				// We'll execute these later:
-				$triggerNamePG = $this->buildPostgresTriggerName($tableName, $indexName);
-				$drop_triggers.= "DROP TRIGGER IF EXISTS \"$triggerNamePG\" ON \"$tableName\";";
-				$fulltexts .= "ALTER TABLE \"{$tableName}\" ADD COLUMN {$ts_details['fulltexts']};";
-				$triggers .= $ts_details['triggers'];
-			}
-
-			// Create index action (including fulltext)
-			$alterIndexList[] = "DROP INDEX IF EXISTS \"$indexNamePG\";";
-			$createIndex = $this->getIndexSqlDefinition($tableName, $indexName, $indexSpec);
-			if($createIndex!==false) $alterIndexList[] = $createIndex;
-		}
-
-		//Add the new indexes:
-		if($newIndexes) foreach($newIndexes as $indexName => $indexSpec){
-
-			$indexSpec = $this->parseIndexSpec($indexName, $indexSpec);
-			$indexNamePG = $this->buildPostgresIndexName($tableName, $indexName);
-			//If we have a fulltext search request, then we need to create a special column
-			//for GiST searches
-			//Pick up the new indexes here:
-			if($indexSpec['type']=='fulltext') {
-				$ts_details=$this->fulltext($indexSpec, $tableName, $indexName);
-				if(!isset($fieldList[$ts_details['ts_name']])){
-					$fulltexts.="ALTER TABLE \"{$tableName}\" ADD COLUMN {$ts_details['fulltexts']};";
-					$triggers.=$ts_details['triggers'];
-				}
-			}
-
-			//Check that this index doesn't already exist:
- 			$indexes=$this->indexList($tableName);
- 			if(isset($indexes[$indexName])){
-				$alterIndexList[] = "DROP INDEX IF EXISTS \"$indexNamePG\";";
-			}
-
-			$createIndex=$this->getIndexSqlDefinition($tableName, $indexName, $indexSpec);
-			if($createIndex!==false)
- 				$alterIndexList[] = $createIndex;
- 		}
-
- 		if($alterList) {
-			$alterations = implode(",\n", $alterList);
-			$this->query("ALTER TABLE \"$tableName\" " . $alterations);
-		}
-
-		//Do we need to create a tablespace for this item?
-		if($advancedOptions && isset($advancedOptions['extensions']['tablespace'])){
-			$extensions=$advancedOptions['extensions'];
-			$this->createOrReplaceTablespace($extensions['tablespace']['name'], $extensions['tablespace']['location']);
-		}
-
-		if($alteredOptions && isset($this->class) && isset($alteredOptions[$this->class])) {
-			$this->query(sprintf("ALTER TABLE \"%s\" %s", $tableName, $alteredOptions[$this->class]));
-			Database::alteration_message(
-				sprintf("Table %s options changed: %s", $tableName, $alteredOptions[$this->class]),
-				"changed"
-			);
-		}
-
-		//Create any fulltext columns and triggers here:
-		if($fulltexts) $this->query($fulltexts);
-		if($drop_triggers) $this->query($drop_triggers);
-
-		if($triggers) {
-			$this->query($triggers);
-
-			$triggerbits=explode(';', $triggers);
-			foreach($triggerbits as $trigger){
-				$trigger_fields=$this->triggerFieldsFromTrigger($trigger);
-
-				if($trigger_fields){
-					//We need to run a simple query to force the database to update the triggered columns
-					$this->query("UPDATE \"{$tableName}\" SET \"{$trigger_fields[0]}\"=\"$trigger_fields[0]\";");
-				}
-			}
-		}
-
-		foreach($alterIndexList as $alteration) $this->query($alteration);
-
-		//If we have a partitioning requirement, we do that here:
-		if($advancedOptions && isset($advancedOptions['partitions'])){
-			$this->createOrReplacePartition($tableName, $advancedOptions['partitions']);
-		}
-
-		//Lastly, clustering goes here:
-		if ($advancedOptions && isset($advancedOptions['cluster'])) {
-			$clusterIndex = $this->buildPostgresIndexName($tableName, $advancedOptions['cluster']);
-			DB::query("CLUSTER \"$tableName\" USING \"$clusterIndex\";");
-		} else {
-			//Check that clustering is not on this table, and if it is, remove it:
-
-			//This is really annoying.  We need the oid of this table:
-			$stats=DB::query("SELECT relid FROM pg_stat_user_tables WHERE relname='" . $this->addslashes($tableName) . "';")->first();
-			$oid=$stats['relid'];
-
-			//Now we can run a long query to get the clustered status:
-			//If anyone knows a better way to get the clustered status, then feel free to replace this!
-			$clustered=DB::query("SELECT c2.relname, i.indisclustered FROM pg_catalog.pg_class c, pg_catalog.pg_class c2, pg_catalog.pg_index i WHERE c.oid = '$oid' AND c.oid = i.indrelid AND i.indexrelid = c2.oid AND indisclustered='t';")->first();
-
-			if($clustered)
-				DB::query("ALTER TABLE \"$tableName\" SET WITHOUT CLUSTER;");
-
-		}
-	}
-
-	/*
-	 * Creates an ALTER expression for a column in PostgreSQL
-	 *
-	 * @param $tableName Name of the table to be altered
-	 * @param $colName   Name of the column to be altered
-	 * @param $colSpec   String which contains conditions for a column
-	 * @return string
-	 */
-	private function alterTableAlterColumn($tableName, $colName, $colSpec){
-		// First, we split the column specifications into parts
-		// TODO: this returns an empty array for the following string: int(11) not null auto_increment
-		//		 on second thoughts, why is an auto_increment field being passed through?
-
-		$pattern = '/^([\w()]+)\s?((?:not\s)?null)?\s?(default\s[\w\s\']+)?\s?(check\s[\w()\'",\s]+)?$/i';
-		preg_match($pattern, $colSpec, $matches);
-
-		if(sizeof($matches)==0) return '';
-
-		if($matches[1]=='serial8') return '';
-
-		if(isset($matches[1])) {
-			$alterCol = "ALTER COLUMN \"$colName\" TYPE $matches[1]\n";
-
-			// SET null / not null
-			if(!empty($matches[2])) {
-				$alterCol .= ",\nALTER COLUMN \"$colName\" SET $matches[2]";
-			}
-
-			// SET default (we drop it first, for reasons of precaution)
-			if(!empty($matches[3])) {
-				$alterCol .= ",\nALTER COLUMN \"$colName\" DROP DEFAULT";
-				$alterCol .= ",\nALTER COLUMN \"$colName\" SET $matches[3]";
-			}
-
-			// SET check constraint (The constraint HAS to be dropped)
-            $constraint_name = "{$tableName}_{$colName}_check";
-			$existing_constraint = $this->constraintExists($constraint_name);
-			if(isset($matches[4])) {
-				//Take this new constraint and see what's outstanding from the target table:
-				$constraint_bits=explode('(', $matches[4]);
-				$constraint_values=trim($constraint_bits[2], ')');
-				$constraint_values_bits=explode(',', $constraint_values);
-				$default=trim($constraint_values_bits[0], " '");
-
-				//Now go and convert anything that's not in this list to 'Page'
-				//We have to run this as a query, not as part of the alteration queries due to the way they are constructed.
-				$updateConstraint='';
-				$updateConstraint.="UPDATE \"{$tableName}\" SET \"$colName\"='$default' WHERE \"$colName\" NOT IN ($constraint_values);";
-				if($this->hasTable("{$tableName}_Live")) {
-					$updateConstraint.="UPDATE \"{$tableName}_Live\" SET \"$colName\"='$default' WHERE \"$colName\" NOT IN ($constraint_values);";
-				}
-				if($this->hasTable("{$tableName}_versions")) {
-					$updateConstraint.="UPDATE \"{$tableName}_versions\" SET \"$colName\"='$default' WHERE \"$colName\" NOT IN ($constraint_values);";
-				}
-
-				DB::query($updateConstraint);
-			}
-
-			//First, delete any existing constraint on this column, even if it's no longer an enum
-			if($existing_constraint)
-				$alterCol .= ",\nDROP CONSTRAINT \"{$constraint_name}\"";
-
-			//Now create the constraint (if we've asked for one)
-			if(!empty($matches[4]))
-				$alterCol .= ",\nADD CONSTRAINT \"{$constraint_name}\" $matches[4]";
-		}
-
-		return isset($alterCol) ? $alterCol : '';
-	}
-
-	public function renameTable($oldTableName, $newTableName) {
-		$this->query("ALTER TABLE \"$oldTableName\" RENAME TO \"$newTableName\"");
-		unset(self::$cached_fieldlists[$oldTableName]);
-	}
-
-	/**
-	 * Repairs and reindexes the table.  This might take a long time on a very large table.
-	 * @var string $tableName The name of the table.
-	 * @return boolean Return true if the table has integrity after the method is complete.
-	 */
-	public function checkAndRepairTable($tableName) {
-
-		$this->runTableCheckCommand("VACUUM FULL ANALYZE \"$tableName\"");
-		$this->runTableCheckCommand("REINDEX TABLE \"$tableName\"");
-		return true;
-	}
-
-	/**
-	 * Helper function used by checkAndRepairTable.
-	 * @param string $sql Query to run.
-	 * @return boolean Returns true no matter what; we're not currently checking the status of the command
-	 */
-	protected function runTableCheckCommand($sql) {
-		$testResults = $this->query($sql);
-		return true;
-	}
-
-	public function createField($tableName, $fieldName, $fieldSpec) {
-		$this->query("ALTER TABLE \"$tableName\" ADD \"$fieldName\" $fieldSpec");
-	}
-
-	/**
-	 * Change the database type of the given field.
-	 * @param string $tableName The name of the tbale the field is in.
-	 * @param string $fieldName The name of the field to change.
-	 * @param string $fieldSpec The new field specification
-	 */
-	public function alterField($tableName, $fieldName, $fieldSpec) {
-		$this->query("ALTER TABLE \"$tableName\" CHANGE \"$fieldName\" \"$fieldName\" $fieldSpec");
-	}
-
-	/**
-	 * Change the database column name of the given field.
-	 *
-	 * @param string $tableName The name of the table the field is in.
-	 * @param string $oldName The name of the field to change.
-	 * @param string $newName The new name of the field
-	 */
-	public function renameField($tableName, $oldName, $newName) {
-		$fieldList = $this->fieldList($tableName);
-		if(array_key_exists($oldName, $fieldList)) {
-			$this->query("ALTER TABLE \"$tableName\" RENAME COLUMN \"$oldName\" TO \"$newName\"");
-
-			//Remove this from the cached list:
-			unset(self::$cached_fieldlists[$tableName]);
-
-		}
-	}
-
-	public function fieldList($table) {
-		//Query from http://www.alberton.info/postgresql_meta_info.html
-		//This gets us more information than we need, but I've included it all for the moment....
-
-		//if(!isset(self::$cached_fieldlists[$table])){
-			$fields = $this->query("SELECT ordinal_position, column_name, data_type, column_default, is_nullable, character_maximum_length, numeric_precision, numeric_scale FROM information_schema.columns WHERE  table_name = '" . $this->addslashes($table) . "' ORDER BY ordinal_position;");
-
-			$output = array();
-			if($fields) foreach($fields as $field) {
-
-				switch($field['data_type']){
-					case 'character varying':
-						//Check to see if there's a constraint attached to this column:
-						//$constraint=$this->query("SELECT conname,pg_catalog.pg_get_constraintdef(r.oid, true) FROM pg_catalog.pg_constraint r WHERE r.contype = 'c' AND conname='" . $table . '_' . $field['column_name'] . "_check' ORDER BY 1;")->first();
-						$constraint=$this->constraintExists($table . '_' . $field['column_name'] . '_check');
-						if($constraint){
-							//Now we need to break this constraint text into bits so we can see what we have:
-							//Examples:
-							//CHECK ("CanEditType"::text = ANY (ARRAY['LoggedInUsers'::character varying, 'OnlyTheseUsers'::character varying, 'Inherit'::character varying]::text[]))
-							//CHECK ("ClassName"::text = 'PageComment'::text)
-
-							//TODO: replace all this with a regular expression!
-							$value=$constraint['pg_get_constraintdef'];
-							$value=substr($value, strpos($value,'='));
-							$value=str_replace("''", "'", $value);
-
-							$in_value=false;
-							$constraints=Array();
-							$current_value='';
-							for($i=0; $i<strlen($value); $i++){
-								$char=substr($value, $i, 1);
-								if($in_value)
-									$current_value.=$char;
-
-								if($char=="'"){
-									if(!$in_value)
-										$in_value=true;
-									else {
-										$in_value=false;
-										$constraints[]=substr($current_value, 0, -1);
-										$current_value='';
-									}
-								}
-							}
-
-							if(sizeof($constraints)>0){
-								//Get the default:
-								$default=trim(substr($field['column_default'], 0, strpos($field['column_default'], '::')), "'");
-								$output[$field['column_name']]=$this->enum(Array('default'=>$default, 'name'=>$field['column_name'], 'enums'=>$constraints));
-							}
-						} else{
-							$output[$field['column_name']]='varchar(' . $field['character_maximum_length'] . ')';
-						}
-						break;
-
-					case 'numeric':
-						$output[$field['column_name']]='decimal(' . $field['numeric_precision'] . ',' . $field['numeric_scale'] . ') default ' . (int)$field['column_default'];
-						break;
-
-					case 'integer':
-						$output[$field['column_name']]='integer default ' . (int)$field['column_default'];
-						break;
-
-					case 'timestamp without time zone':
-						$output[$field['column_name']]='timestamp';
-						break;
-
-					case 'smallint':
-						$output[$field['column_name']]='smallint default ' . (int)$field['column_default'];
-						break;
-
-					case 'time without time zone':
-						$output[$field['column_name']]='time';
-						break;
-
-					case 'double precision':
-						$output[$field['column_name']]='float';
-						break;
-
-					default:
-						$output[$field['column_name']] = $field;
-				}
-
-			}
-
-		//	self::$cached_fieldlists[$table]=$output;
-		//}
-
-		//return self::$cached_fieldlists[$table];
-
-		return $output;
-	}
-
-	/**
-	 *
-	 * This allows the cached values for a table's field list to be erased.
-	 * If $tablename is empty, then the whole cache is erased.
-	 *
-	 * @param string $tableName
-	 *
-	 * @return boolean
-	 */
-	function clearCachedFieldlist($tableName=false){
-		if($tableName) unset(self::$cached_fieldlists[$tableName]);
-		else self::$cached_fieldlists=array();
-
-		return true;
-	}
-
-	/**
-	 * Create an index on a table.
-	 * @param string $tableName The name of the table.
-	 * @param string $indexName The name of the index.
-	 * @param string $indexSpec The specification of the index, see Database::requireIndex() for more details.
-	 */
-	public function createIndex($tableName, $indexName, $indexSpec) {
-		$createIndex=$this->getIndexSqlDefinition($tableName, $indexName, $indexSpec);
-		if($createIndex!==false) $this->query();
-	}
-
-	/*
-	 * This takes the index spec which has been provided by a class (ie static $indexes = blah blah)
-	 * and turns it into a proper string.
-	 * Some indexes may be arrays, such as fulltext and unique indexes, and this allows database-specific
-	 * arrays to be created.
-	 * @see parseIndexSpec() for approximate inverse
-	 */
-	public function convertIndexSpec($indexSpec, $asDbValue=false, $table=''){
-
-		if(!$asDbValue){
-			if(is_array($indexSpec)){
-				//Here we create a db-specific version of whatever index we need to create.
-				switch($indexSpec['type']){
-					case 'fulltext':
-						$indexSpec='fulltext (' . $indexSpec['value'] . ')';
-						break;
-					case 'unique':
-						$indexSpec='unique (' . $indexSpec['value'] . ')';
-						break;
-					case 'hash':
-						$indexSpec='using hash (' . $indexSpec['value'] . ')';
-						break;
-					case 'index':
-						//The default index is 'btree', which we'll use by default (below):
-					default:
-						$indexSpec='using btree (' . $indexSpec['value'] . ')';
-						break;
-				}
-			}
-		} else {
-			$indexSpec = $this->buildPostgresIndexName($table, $indexSpec);
-		}
-		return $indexSpec;
-	}
-
-	/**
-	 * Splits a spec string safely, considering quoted columns, whitespace,
-	 * and cleaning brackets
-	 * @param string $spec The input index specification
-	 * @return array List of columns in the spec
-	 */
-	function explodeColumnString($spec) {
-		// Remove any leading/trailing brackets and outlying modifiers
-		// E.g. 'unique (Title, "QuotedColumn");' => 'Title, "QuotedColumn"'
-		$containedSpec = preg_replace('/(.*\(\s*)|(\s*\).*)/', '', $spec);
-
-		// Split potentially quoted modifiers
-		// E.g. 'Title, "QuotedColumn"' => array('Title', 'QuotedColumn')
-		return preg_split('/"?\s*,\s*"?/', trim($containedSpec, '(") '));
-	}
-
-	/**
-	 * Builds a properly quoted column list from an array
-	 * @param array $columns List of columns to implode
-	 * @return string A properly quoted list of column names
-	 */
-	function implodeColumnList($columns) {
-		if(empty($columns)) return '';
-		return '"' . implode('","', $columns) . '"';
-	}
-
-	/**
-	 * Given an index specification in the form of a string ensure that each
-	 * column name is property quoted, stripping brackets and modifiers.
-	 * This index may also be in the form of a "CREATE INDEX..." sql fragment
-	 * @param string $spec The input specification or query. E.g. 'unique (Column1, Column2)'
-	 * @return string The properly quoted column list. E.g. '"Column1", "Column2"'
-	 */
-	function quoteColumnSpecString($spec) {
-		$bits = $this->explodeColumnString($spec);
-		return $this->implodeColumnList($bits);
-	}
-
-	/**
-	 * Given an index spec determines the index type
-	 * @param type $spec
-	 * @return string
-	 */
-	function determineIndexType($spec) {
-		// check array spec
-		if(is_array($spec) && isset($spec['type'])) {
-			return $spec['type'];
-		} elseif (!is_array($spec) && preg_match('/(?<type>\w+)\s*\(/', $spec, $matchType)) {
-			return strtolower($matchType['type']);
-		} else {
-			return 'index';
-		}
-	}
-
-	/**
-	 * Converts an array or string index spec into a universally useful array
-	 * @see convertIndexSpec() for approximate inverse
-	 * @param string|array $spec
-	 * @return array The resulting spec array with the required fields name, type, and value
-	 */
-	function parseIndexSpec($name, $spec){
-
-		// Do minimal cleanup on any already parsed spec
-		if(is_array($spec)) {
-			$spec['value'] = $this->quoteColumnSpecString($spec['value']);
-			return $spec;
-		}
-
-		// Nicely formatted spec!
-		return array(
-			'name' => $name,
-			'value' => $this->quoteColumnSpecString($spec),
-			'type' => $this->determineIndexType($spec)
-		);
-	}
-
-	protected function getIndexSqlDefinition($tableName, $indexName, $indexSpec, $asDbValue=false) {
-
-		//TODO: create table partition support
-		//TODO: create clustering options
-
-		//NOTE: it is possible for *_renamed tables to have indexes whose names are not updates
-		//Therefore, we now check for the existance of indexes before we create them.
-		//This is techically a bug, since new tables will not be indexed.
-
-		// If requesting the definition rather than the DDL
-		if($asDbValue) {
-			$indexName=trim($indexName, '()');
-			return $indexName;
-		}
-
-		// Determine index name
-		$tableCol = $this->buildPostgresIndexName($tableName, $indexName);
-
-		// Consolidate/Cleanup spec into array format
-		$indexSpec = $this->parseIndexSpec($indexName, $indexSpec);
-
-		//Misc options first:
-		$fillfactor = $where = '';
-		if (isset($indexSpec['fillfactor'])) {
-			$fillfactor = 'WITH (FILLFACTOR = ' . $indexSpec['fillfactor'] . ')';
-		}
-		if (isset($indexSpec['where'])) {
-			$where = 'WHERE ' . $indexSpec['where'];
-		}
-
-		//create a type-specific index
-		// NOTE:  hash should be removed.  This is only here to demonstrate how other indexes can be made
-		// NOTE: Quote the index name to preserve case sensitivity
-		switch ($indexSpec['type']) {
-			case 'fulltext':
-				// @see fulltext() for the definition of the trigger that ts_$IndexName uses for fulltext searching
-				$spec = "create index \"$tableCol\" ON \"$tableName\" USING " . $this->default_fts_cluster_method . "(\"ts_" . $indexName . "\") $fillfactor $where";
-				break;
-
-			case 'unique':
-				$spec = "create unique index \"$tableCol\" ON \"$tableName\" (" . $indexSpec['value'] . ") $fillfactor $where";
-				break;
-
-			case 'btree':
-				$spec = "create index \"$tableCol\" ON \"$tableName\" USING btree (" . $indexSpec['value'] . ") $fillfactor $where";
-				break;
-
-			case 'hash':
-				//NOTE: this is not a recommended index type
-				$spec = "create index \"$tableCol\" ON \"$tableName\" USING hash (" . $indexSpec['value'] . ") $fillfactor $where";
-				break;
-
-			case 'index':
-			//'index' is the same as default, just a normal index with the default type decided by the database.
-			default:
-				$spec = "create index \"$tableCol\" ON \"$tableName\" (" . $indexSpec['value'] . ") $fillfactor $where";
-		}
-		return trim($spec) . ';';
-	}
-
-	function getDbSqlDefinition($tableName, $indexName, $indexSpec) {
-		return $this->getIndexSqlDefinition($tableName, $indexName, $indexSpec, true);
-	}
-
-	/**
-	 * Alter an index on a table.
-	 * @param string $tableName The name of the table.
-	 * @param string $indexName The name of the index.
-	 * @param string $indexSpec The specification of the index, see Database::requireIndex() for more details.
-	 */
-	public function alterIndex($tableName, $indexName, $indexSpec) {
-		$indexSpec = trim($indexSpec);
-		if($indexSpec[0] != '(') {
-			list($indexType, $indexFields) = explode(' ',$indexSpec,2);
-		} else {
-			$indexFields = $indexSpec;
-		}
-
-		if(!$indexType) {
-			$indexType = "index";
-		}
-
-		$this->query("DROP INDEX \"$indexName\"");
-		$this->query("ALTER TABLE \"$tableName\" ADD $indexType \"$indexName\" $indexFields");
-	}
-
-	/**
-	 * Given a trigger name attempt to determine the columns upon which it acts
-	 * @param string $triggerName Postgres trigger name
-	 * @return array List of columns
-	 */
-	protected function extractTriggerColumns($triggerName)
-	{
-		$trigger = DB::query($statement = sprintf(
-			"SELECT tgargs FROM pg_catalog.pg_trigger WHERE tgname='%s'", $this->addslashes($triggerName)
-		))->first();
-
-		// Option 1: output as a string
-		if(strpos($trigger['tgargs'],'\000') !== false) {
-			$argList = explode('\000', $trigger['tgargs']);
-			array_pop($argList);
-
-		// Option 2: hex-encoded (not sure why this happens, depends on PGSQL config)
-		} else {
-			$bytes = str_split($trigger['tgargs'],2);
-			$argList = array();
-			$nextArg = "";
-			foreach($bytes as $byte) {
-				if($byte == "00") {
-					$argList[] = $nextArg;
-					$nextArg = "";
-				} else {
-					$nextArg .= chr(hexdec($byte));
-				}
-			}
-		}
-
-		// Drop first two arguments (trigger name and config name) and implode into nice list
-		return array_slice($argList, 2);
-	}
-
-	/**
-	 * Return the list of indexes in a table.
-	 * @param string $table The table name.
-	 * @return array
-	 */
-	public function indexList($table) {
-
-  		//Retrieve a list of indexes for the specified table
-		$schema_SQL = pg_escape_string($this->dbConn, $this->schema);
- 		$indexes=DB::query("SELECT tablename, indexname, indexdef FROM pg_catalog.pg_indexes WHERE tablename='" . $this->addslashes($table) . "' AND schemaname = '{$schema_SQL}';");
-
-		$indexList=Array();
-  		foreach($indexes as $index) {
-  			// Key for the indexList array.  Differs from other DB implementations, which is why
-  			// requireIndex() needed to be overridden
-  			$indexName = $index['indexname'];
-
-  			//We don't actually need the entire created command, just a few bits:
-  			$prefix='';
-
-  			//Check for uniques:
-  			if(substr($index['indexdef'], 0, 13)=='CREATE UNIQUE') {
-  				$prefix='unique ';
-			}
-
-  			//check for hashes, btrees etc:
-  			if(strpos(strtolower($index['indexdef']), 'using hash ')!==false) {
-  				$prefix='using hash ';
-			}
-
-  			//TODO: Fix me: btree is the default index type:
-  			//if(strpos(strtolower($index['indexdef']), 'using btree ')!==false)
-  			//	$prefix='using btree ';
-
-  			if(strpos(strtolower($index['indexdef']), 'using rtree ')!==false) {
-  				$prefix='using rtree ';
-			}
-
-			// For fulltext indexes we need to extract the columns from another source
-			if (stristr($index['indexdef'], 'using gin')) {
-				$prefix = 'fulltext ';
-				// Extract trigger information from postgres
-				$triggerName = preg_replace('/^ix_/', 'ts_', $index['indexname']);
-				$columns = $this->extractTriggerColumns($triggerName);
-				$columnString = $this->implodeColumnList($columns);
-			} else {
-				$columnString = $this->quoteColumnSpecString($index['indexdef']);
-			}
-
-			$indexList[$indexName]['indexname'] = $index['indexname'];
-			$indexList[$indexName]['spec'] = "$prefix($columnString)";
-		}
-
-  		return isset($indexList) ? $indexList : null;
-
-	}
-
-	/**
-	 * Generate the given index in the database, modifying whatever already exists as necessary.
-	 *
-	 * The keys of the array are the names of the index.
-	 * The values of the array can be one of:
-	 *  - true: Create a single column index on the field named the same as the index.
-	 *  - array('type' => 'index|unique|fulltext', 'value' => 'FieldA, FieldB'): This gives you full
-	 *    control over the index.
-	 *
-	 * @param string $table The table name.
-	 * @param string $index The index name.
-	 * @param string|boolean $spec The specification of the index. See requireTable() for more information.
-	 */
-	function requireIndex($table, $index, $spec) {
-		$newTable = false;
-
-		//DB Abstraction: remove this ===true option as a possibility?
-		if($spec === true) {
-			$spec = "(\"$index\")";
-		}
-
-		//Indexes specified as arrays cannot be checked with this line: (it flattens out the array)
-		if(!is_array($spec)) {
-			$spec = preg_replace('/\s*,\s*/', ',', $spec);
-        }
-
-		if(!isset($this->tableList[strtolower($table)])) $newTable = true;
-
-		if(!$newTable && !isset($this->indexList[$table])) {
-			$this->indexList[$table] = $this->indexList($table);
-		}
-
-		//Fix up the index for database purposes
-		$index=DB::getConn()->getDbSqlDefinition($table, $index, null, true);
-
-		//Fix the key for database purposes
-		$index_alt = $this->buildPostgresIndexName($table, $index);
-
-		if(!$newTable) {
-			if(isset($this->indexList[$table][$index_alt])) {
-				if(is_array($this->indexList[$table][$index_alt])) {
-					$array_spec = $this->indexList[$table][$index_alt]['spec'];
-				} else {
-					$array_spec = $this->indexList[$table][$index_alt];
-				}
-			}
-		}
-
-		if($newTable || !isset($this->indexList[$table][$index_alt])) {
-			$this->transCreateIndex($table, $index, $spec);
-			$this->alterationMessage("Index $table.$index: created as " . DB::getConn()->convertIndexSpec($spec),"created");
-		} else if($array_spec != DB::getConn()->convertIndexSpec($spec)) {
-			$this->transAlterIndex($table, $index, $spec);
-			$spec_msg=DB::getConn()->convertIndexSpec($spec);
-			$this->alterationMessage("Index $table.$index: changed to $spec_msg <i style=\"color: #AAA\">(from {$array_spec})</i>","changed");
-		}
-	}
-
-	/**
-	 * Returns a list of all the tables in the database.
-	 * Table names will all be in lowercase.
-	 * @return array
-	 */
-	public function tableList() {
-		$schema_SQL = pg_escape_string($this->dbConn, $this->schema);
-		$tables=array();
-		foreach($this->query("SELECT tablename FROM pg_catalog.pg_tables WHERE schemaname = '{$schema_SQL}' AND tablename NOT ILIKE 'pg\\\_%' AND tablename NOT ILIKE 'sql\\\_%'") as $record) {
-			//$table = strtolower(reset($record));
-			$table = reset($record);
-			$tables[$table] = $table;
-		}
-
-		//Return an empty array if there's nothing in this database
-		return $tables;
-	}
-
-	/**
-	 * Determines if a table exists
-	 * @param string $tableName
-	 * @return boolean
-	 */
-	function TableExists($tableName){
-		$schema_SQL = pg_escape_string($this->dbConn, $this->schema);
- 		$result=$this->query("SELECT tablename FROM pg_catalog.pg_tables WHERE schemaname = '{$schema_SQL}' AND  tablename='" . $this->addslashes($tableName) . "';")->first();
-
-		return !empty($result);
-	}
-
-	/**
-	 * Find out what the constraint information is, given a constraint name.
-	 * We also cache this result, so the next time we don't need to do a
-	 * query all over again.
-	 *
-	 * @param string $constraint
-	 */
-	function constraintExists($constraint){
-		if(!isset(self::$cached_constraints[$constraint])){
-			$exists=DB::query("SELECT conname,pg_catalog.pg_get_constraintdef(r.oid, true) FROM pg_catalog.pg_constraint r WHERE r.contype = 'c' AND conname='$constraint' ORDER BY 1;")->first();
-			self::$cached_constraints[$constraint]=$exists;
-		}
-
-		return self::$cached_constraints[$constraint];
-	}
-
-	/**
-	 * Return the number of rows affected by the previous operation.
-	 * @return int
-	 */
-	public function affectedRows() {
-		return pg_affected_rows(DB::$lastQuery);
-	}
-
-	/**
-	 * A function to return the field names and datatypes for the particular table
-	 */
-	public function tableDetails($tableName){
-		$schema_SQL = pg_escape_string($this->dbConn, $this->schema);
- 		$query="SELECT a.attname as \"Column\", pg_catalog.format_type(a.atttypid, a.atttypmod) as \"Datatype\" FROM pg_catalog.pg_attribute a WHERE a.attnum > 0 AND NOT a.attisdropped AND a.attrelid = ( SELECT c.oid FROM pg_catalog.pg_class c LEFT JOIN pg_catalog.pg_namespace n ON n.oid = c.relnamespace WHERE c.relname ~ '^($tableName)$' AND pg_catalog.pg_table_is_visible(c.oid) AND n.nspname = '{$schema_SQL}');";
-
-		$result=DB::query($query);
-
-		$table=Array();
-		while($row=pg_fetch_assoc($result)){
-			$table[]=Array('Column'=>$row['Column'], 'DataType'=>$row['DataType']);
-		}
-
-		return $table;
-	}
-
-	/**
-	 * Pass a legit trigger name and it will be dropped
-	 * This assumes that the trigger has been named in a unique fashion
-	 */
-	function dropTrigger($triggerName, $tableName){
-		$exists=DB::query("SELECT tgname FROM pg_trigger WHERE tgname='$triggerName';")->first();
-		if($exists){
-			DB::query("DROP trigger $triggerName ON \"$tableName\";");
-		}
-	}
-
-	/**
-	 * This will return the fields that the trigger is monitoring
-	 * @param string $trigger
-	 *
-	 * @return array
-	 */
-	function triggerFieldsFromTrigger($trigger){
-
-		if($trigger){
-			$tsvector='tsvector_update_trigger';
-			$ts_pos=strpos($trigger, $tsvector);
-			$details=trim(substr($trigger, $ts_pos+strlen($tsvector)), '();');
-			//Now split this into bits:
-			$bits=explode(',', $details);
-
-			$fields=$bits[2];
-
-			$field_bits=explode(',', str_replace('"', '', $fields));
-			$result=array();
-			foreach($field_bits as $field_bit)
-				$result[]=trim($field_bit);
-
-			return $result;
-		} else
-			return false;
-	}
-
-	/**
-	 * Delete all entries from the table instead of truncating it.
-	 *
-	 * This gives a massive speed improvement compared to using TRUNCATE, with
-	 * the caveat that primary keys are not reset etc.
-	 *
-	 * @see DatabaseAdmin::clearAllData()
-	 *
-	 * @param string $table
-	 */
-	public function clearTable($table) {
-		$this->query('DELETE FROM "'.$table.'";');
-	}
-
-	/**
-	 * Return a boolean type-formatted string
-	 *
-	 * @params array $values Contains a tokenised list of info about this data type
-	 * @return string
-	 */
-	public function boolean($values, $asDbValue=false){
-		//Annoyingly, we need to do a good ol' fashioned switch here:
-		($values['default']) ? $default='1' : $default='0';
-
-		if(!isset($values['arrayValue']))
-			$values['arrayValue']='';
-
-		if($asDbValue)
-			return Array('data_type'=>'smallint');
-		else {
-			if($values['arrayValue']!='')
-				$default='';
-			else
-				$default=' default ' . (int)$values['default'];
-
-			return "smallint{$values['arrayValue']}" . $default;
-
-		}
-	}
->>>>>>> 6a168488
-
-	/**
-	 * Database schema manager object
-	 * 
-	 * @var PostgreSQLSchemaManager
-	 */
-	protected $schemaManager;
-
-	/**
-	 * The currently selected database schema name.
-	 * 
-	 * @var string
-	 */
-	protected $schema;
-
-	protected $supportsTransactions = true;
-
-	const MASTER_DATABASE = 'postgres';
-
-	const MASTER_SCHEMA = 'public';
-
-	/**
-	 * Full text cluster method. (e.g. GIN or GiST)
-	 * 
-	 * @return string
-	 */
-	public static function default_fts_cluster_method() {
-		return Config::inst()->get('PostgreSQLDatabase', 'default_fts_cluster_method');
-	}
-
-	/**
-	 * Full text search method.
-	 * 
-	 * @return string
-	 */
-	public static function default_fts_search_method() {
-		return Config::inst()->get('PostgreSQLDatabase', 'default_fts_search_method');
-	}
-
-	/**
-	 * Determines whether to check a database exists on the host by
-	 * querying the 'postgres' database and running createDatabase.
-	 *
-	 * Some locked down systems prevent access to the 'postgres' table in
-	 * which case you need to set this to false.
-	 *
-	 * If allow_query_master_postgres is false, and model_schema_as_database is also false, 
+	 *
+	 * If allow_query_master_postgres is false, and model_schema_as_database is also false,
 	 * then attempts to create or check databases beyond the initial connection will
 	 * result in a runtime error.
 	 */
@@ -1520,7 +67,7 @@
 	 * instead of using databases. This may be useful if the database user does not
 	 * have cross-database permissions, and in cases where multiple databases are used
 	 * (such as in running test cases).
-	 * 
+	 *
 	 * If this is true then the database will only be set during the initial connection,
 	 * and attempts to change to this database will use the 'public' schema instead
 	 */
@@ -1541,7 +88,7 @@
 
 	/**
 	 * The database name specified at initial connection
-	 * 
+	 *
 	 * @var string
 	 */
 	protected $databaseOriginal = '';
@@ -1602,7 +149,7 @@
 			}
 		}
 
-		// Connect to the actual database we're requesting
+			// Connect to the actual database  we 're requesting
 		$this->connectDefault();
 
 		// Set up the schema if required
@@ -1628,7 +175,7 @@
 
 	/**
 	 * Sets the system timezone for the database connection
-	 * 
+	 *
 	 * @param string $timezone
 	 */
 	public function selectTimezone($timezone) {
@@ -1650,7 +197,7 @@
 
 	/**
 	 * Returns the name of the current schema in use
-	 * 
+	 *
 	 * @return string Name of current schema
 	 */
 	public function currentSchema() {
@@ -1660,7 +207,7 @@
 	/**
 	 * Utility method to manually set the schema to an alternative
 	 * Check existance & sets search path to the supplied schema name
-	 * 
+	 *
 	 * @param string $name Name of the schema
 	 * @param boolean $create Flag indicating whether the schema should be created
 	 * if it doesn't exist. If $create is false and the schema doesn't exist
@@ -1693,7 +240,7 @@
 	 * the search path is provided as an advanced PostgreSQL feature for raw
 	 * SQL queries. Sapphire cannot search for datamodel tables in alternate
 	 * schemas, so be wary of using alternate schemas within the ORM environment.
-	 * 
+	 *
 	 * @param string $arg1 First schema to use
 	 * @param string $arg2 Second schema to use
 	 * @param string $argN Nth schema to use
@@ -1812,12 +359,7 @@
 		$totalCount = DB::query($totalItemsQuery);
 
 		// Get records
-<<<<<<< HEAD
 		$records = $this->preparedQuery($fullQuery, $tableParameters);
-		$totalCount=0;
-=======
-		$records = DB::query($fullQuery);
->>>>>>> 6a168488
 		foreach($records as $record){
 			$objects[] = new $record['ClassName']($record);
 		}
@@ -1862,85 +404,11 @@
 		$this->query("SAVEPOINT {$savepoint};");
 	}
 
-<<<<<<< HEAD
 	public function transactionRollback($savepoint = false){
 		if($savepoint) {
 			$this->query("ROLLBACK TO {$savepoint};");
 		} else {
 			$this->query('ROLLBACK;');
-=======
-	public function createOrReplacePartition($tableName, $partitions, $indexes, $extensions){
-
-		//We need the plpgsql language to be installed for this to work:
-		$this->createLanguage('plpgsql');
-
-		$trigger='CREATE OR REPLACE FUNCTION ' . $tableName . '_insert_trigger() RETURNS TRIGGER AS $$ BEGIN ';
-		$first=true;
-
-		//Do we need to create a tablespace for this item?
-		if($extensions && isset($extensions['tablespace'])){
-			$this->createOrReplaceTablespace($extensions['tablespace']['name'], $extensions['tablespace']['location']);
-			$tableSpace=' TABLESPACE ' . $extensions['tablespace']['name'];
-		} else
-			$tableSpace='';
-
-		foreach($partitions as $partition_name=>$partition_value){
-			//Check that this child table does not already exist:
-			if(!$this->TableExists($partition_name)){
-				DB::query("CREATE TABLE \"$partition_name\" (CHECK (" . str_replace('NEW.', '', $partition_value) . ")) INHERITS (\"$tableName\")$tableSpace;");
-			} else {
-				//Drop the constraint, we will recreate in in the next line
-				$constraint_name = "{$partition_name}_pkey";
-				$existing_constraint = $this->constraintExists($constraint_name);
-				if($existing_constraint){
-					DB::query("ALTER TABLE \"$partition_name\" DROP CONSTRAINT \"{$constraint_name}\";");
-				}
-				$this->dropTrigger(strtolower('trigger_' . $tableName . '_insert'), $tableName);
-			}
-
-			DB::query("ALTER TABLE \"$partition_name\" ADD CONSTRAINT \"{$partition_name}_pkey\" PRIMARY KEY (\"ID\");");
-
-			if($first){
-				$trigger.='IF';
-				$first=false;
-			} else
-				$trigger.='ELSIF';
-
-			$trigger.=" ($partition_value) THEN INSERT INTO \"$partition_name\" VALUES (NEW.*);";
-
-			if($indexes){
-				// We need to propogate the indexes through to the child pages.
-				// Some of this code is duplicated, and could be tidied up
-				foreach($indexes as $name=>$this_index){
-
-					if($this_index['type']=='fulltext'){
-						$fillfactor=$where='';
-						if(isset($this_index['fillfactor']))
-							$fillfactor='WITH (FILLFACTOR = ' . $this_index['fillfactor'] . ')';
-						if(isset($this_index['where']))
-							$where='WHERE ' . $this_index['where'];
-
-						DB::query("CREATE INDEX \"" . $this->buildPostgresIndexName($partition_name, $this_index['name'])  . "\" ON \"" . $partition_name . "\" USING " . $this->default_fts_cluster_method . "(\"ts_" . $name . "\") $fillfactor $where");
-						$ts_details=$this->fulltext($this_index, $partition_name, $name);
-						DB::query($ts_details['triggers']);
-					} else {
-
-						if(is_array($this_index))
-							$index_name=$this_index['name'];
-						else $index_name=trim($this_index, '()');
-
-						$createIndex=$this->getIndexSqlDefinition($partition_name, $index_name, $this_index);
-						if($createIndex!==false)
-							DB::query($createIndex);
-					}
-				}
-			}
-
-			//Lastly, clustering goes here:
-			if($extensions && isset($extensions['cluster'])){
-				DB::query("CLUSTER \"$partition_name\" USING \"{$extensions['cluster']}\";");
-			}
->>>>>>> 6a168488
 		}
 	}
 
@@ -1948,41 +416,19 @@
 		$this->query('COMMIT;');
 	}
 
-<<<<<<< HEAD
+
 	public function comparisonClause($field, $value, $exact = false, $negate = false, $caseSensitive = null, $parameterised = false) {
-=======
-	/**
-	 * Generate a WHERE clause for text matching.
-	 *
-	 * @param String $field Quoted field name
-	 * @param String $value Escaped search. Can include percentage wildcards.
-	 * @param boolean $exact Exact matches or wildcard support.
-	 * @param boolean $negate Negate the clause.
-	 * @param boolean $caseSensitive Enforce case sensitivity if TRUE or FALSE.
-	 *                               Stick with default collation if set to NULL.
-	 * @return String SQL
-	 */
-	public function comparisonClause($field, $value, $exact = false, $negate = false, $caseSensitive = null) {
->>>>>>> 6a168488
 		if($exact && $caseSensitive === null) {
 			$comp = ($negate) ? '!=' : '=';
 		} else {
 			$comp = ($caseSensitive === true) ? 'LIKE' : 'ILIKE';
 			if($negate) $comp = 'NOT ' . $comp;
 			$field.='::text';
-<<<<<<< HEAD
-		}
-
+		}
 		if($parameterised) {
 			return sprintf("%s %s ?", $field, $comp);
 		} else {
-			return sprintf("%s %s '%s'", $field, $comp, $value);
-		}
-=======
-		}
-
-		return sprintf("%s %s '%s'", $field, $comp, $value);
->>>>>>> 6a168488
+		return sprintf("%s %s '%s'", $field, $comp, $value);}
 	}
 
 	/**
@@ -2091,7 +537,7 @@
 	 * Determines the name of the current database to be reported externally
 	 * by substituting the schema name for the database name.
 	 * Should only be used when model_schema_as_database is true
-	 * 
+	 *
 	 * @param string $schema Name of the schema
 	 * @return string Name of the database to report
 	 */
@@ -2105,7 +551,7 @@
 	/**
 	 * Translates a requested database name to a schema name to substitute internally.
 	 * Should only be used when model_schema_as_database is true
-	 * 
+	 *
 	 * @param string $database Name of the database
 	 * @return string Name of the schema to use for this database internally
 	 */
