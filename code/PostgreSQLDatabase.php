<?php

/**
 * @package sapphire
 * @subpackage model
 */

/**
 * PostgreSQL connector class.
 * @package sapphire
 * @subpackage model
 */
class PostgreSQLDatabase extends SS_Database {

	/**
	 * Connection to the DBMS.
	 * @var resource
	 */
	private $dbConn;

	/**
	 * True if we are connected to a database.
	 * @var boolean
	 */
	private $active;

	/**
	 * The name of the database.
	 * @var string
	 */
	private $database;

	/*
	 * This holds the name of the original database
	 * So if you switch to another for unit tests, you
	 * can then switch back in order to drop the temp database
	 */
	private $database_original;

	/**
	 * The database schema name.
	 * @var string
	 */
	private $schema;

	/*
	 * This holds the parameters that the original connection was created with,
	 * so we can switch back to it if necessary (used for unit tests)
	 */
	private $parameters;

	/*
	 * These two values describe how T-search will work.
	 * You can use either GiST or GIN, and '@@' (gist) or '@@@' (gin)
	 * Combinations of these two will also work, so you'll need to pick
	 * one which works best for you
	 */
	public $default_fts_cluster_method='GIN';
	public $default_fts_search_method='@@@';

	private $supportsTransactions=true;

	/**
	 * Determines whether to check a database exists on the host by
	 * querying the 'postgres' database and running createDatabase.
	 *
	 * Some locked down systems prevent access to the 'postgres' table in
	 * which case you need to set this to false.
	 */
	public static $check_database_exists = true;

	/**
	 * This holds a copy of all the constraint results that are returned
	 * via the function constraintExists().  This is a bit faster than
	 * repeatedly querying this column, and should allow the database
	 * to use it's built-in caching features for better queries.
	 *
	 * @var array
	 */
	private static $cached_constraints=array();

	/**
	 *
	 * This holds a copy of all the queries that run through the function orderMoreSpecifically()
	 * It appears to be a performance bottleneck at times.
	 *
	 * @var array
	 */
	private static $cached_ordered_specifically=array();

	/**
	 *
	 * This holds a copy of all the queries that run through the function fieldList()
	 * This is one of the most-often called functions, and repeats itself a great deal in the unit tests.
	 *
	 * @var array
	 */
	private static $cached_fieldlists=array();

	/**
	 * Override the language that tsearch uses.  By default it is 'english, but
	 * could be any of the supported languages that can be found in the
	 * pg_catalog.pg_ts_config table.
	 *
	 * @var string
	 */
	private $search_language='english';

	/**
	 * Connect to a PostgreSQL database.
	 * @param array $parameters An map of parameters, which should include:
	 *  - server: The server, eg, localhost
	 *  - username: The username to log on with
	 *  - password: The password to log on with
	 *  - database: The database to connect to
	 */
	public function __construct($parameters) {

		//We will store these connection parameters for use elsewhere (ie, unit tests)
		$this->parameters=$parameters;
		$this->connectDatabase();

		$this->database_original=$this->database;
	}

	/*
	 * Uses whatever connection details are in the $parameters array to connect to a database of a given name
	 */
	function connectDatabase(){

		$parameters=$this->parameters;

		if(!$parameters)
			return false;

		($parameters['username']!='') ? $username=' user=' . $parameters['username'] : $username='';
		($parameters['password']!='') ? $password=' password=\'' . $parameters['password'] . '\'' : $password='';

		if(!isset($this->database))
			$dbName=$parameters['database'];
		else $dbName=$this->database;

		$port = empty($parameters['port']) ? 5432 : $parameters['port'];

		// First, we need to check that this database exists.  To do this, we will connect to the 'postgres' database first
		// some setups prevent access to this database so set PostgreSQLDatabase::$check_database_exists = false
		if(self::$check_database_exists) {
			// Close the old connection
			if($this->dbConn) pg_close($this->dbConn);
			$this->dbConn = pg_connect('host=' . $parameters['server'] . ' port=' . $port . ' dbname=postgres' . $username . $password);

			if(!$this->dbConn) {
				throw new ErrorException("Couldn't connect to PostgreSQL database");
			} elseif(pg_connection_status($this->dbConn) != PGSQL_CONNECTION_OK) {
				throw new ErrorException(pg_last_error($this->dbConn));
			}

			if(!$this->databaseExists($dbName)) {
				$this->createDatabase($dbName);
			}
		}

		// Close the old connection
		if($this->dbConn) pg_close($this->dbConn);

		//Now we can be sure that this database exists, so we can connect to it
		$this->dbConn = pg_connect('host=' . $parameters['server'] . ' port=' . $port . ' dbname=' . $dbName . $username . $password);

		if(!$this->dbConn) {
			throw new ErrorException("Couldn't connect to PostgreSQL database");
		} elseif(pg_connection_status($this->dbConn) != PGSQL_CONNECTION_OK) {
			throw new ErrorException(pg_last_error($this->dbConn));
		}
			
		//By virtue of getting here, the connection is active:
		$this->active=true;
		$this->database = $dbName;

		// Set up the schema if required
 		$schema = isset($parameters['schema']) ? $parameters['schema'] : $this->currentSchema();
 		// Edge-case - database with no schemas:
 		if(!$schema) $schema = "public";

 		if(!$this->schemaExists($schema))
 			 $this->createSchema($schema);

 		$this->setSchema($schema);

		// Set the timezone if required.
		if(isset($parameters['timezone'])) $this->query(sprintf("SET SESSION TIME ZONE '%s'", $parameters['timezone']));

		return true;
	}
	/**
	 * Not implemented, needed for PDO
	 */
	public function getConnect($parameters) {
		return null;
	}

	/**
	 * Return the parameters used to construct this database connection
	 */
	public function getParameters() {
		return $this->parameters;
	}

	/**
	 * Returns true if this database supports collations
	 * TODO: get rid of this?
	 * @return boolean
	 */
	public function supportsCollations() {
		return true;
	}

	public function supportsTimezoneOverride() {
		return true;
	}

	/**
	 * Get the version of PostgreSQL.
	 * @return string
	 */
	public function getVersion() {
		$version = pg_version($this->dbConn);
		if(isset($version['server'])) return $version['server'];
		else return false;
	}

	/**
	 * Get the database server, namely PostgreSQL.
	 * @return string
	 */
	public function getDatabaseServer() {
		return "postgresql";
	}

	public function query($sql, $errorLevel = E_USER_ERROR) {

		if(isset($_REQUEST['previewwrite']) && in_array(strtolower(substr($sql,0,strpos($sql,' '))), array('insert','update','delete','replace'))) {
			Debug::message("Will execute: $sql");
			return;
		}

		if(isset($_REQUEST['showqueries'])) {
			$starttime = microtime(true);
		}

		$handle = pg_query($this->dbConn, $sql);

		if(isset($_REQUEST['showqueries'])) {
			$endtime = round((microtime(true) - $starttime) * 1000, 1);
			Debug::message("\n$sql\n{$endtime}ms\n", false);
		}

		DB::$lastQuery=$handle;

		if(!$handle && $errorLevel) $this->databaseError("Couldn't run query: $sql | " . pg_last_error($this->dbConn), $errorLevel);

		return new PostgreSQLQuery($this, $handle);
	}

	public function getGeneratedID($table) {
		$result=DB::query("SELECT last_value FROM \"{$table}_ID_seq\";");
		$row=$result->first();
 		return $row['last_value'];
	}

	/**
	 * OBSOLETE: Get the ID for the next new record for the table.
	 *
	 * @var string $table The name od the table.
	 * @return int
	 */
	public function getNextID($table) {
		user_error('getNextID is OBSOLETE (and will no longer work properly)', E_USER_WARNING);
		$result = $this->query("SELECT MAX(ID)+1 FROM \"$table\"")->value();
		return $result ? $result : 1;
	}

	public function isActive() {
		return $this->active ? true : false;
	}

	/*
	 * You can create a database based either on a supplied name, or from whatever is in the $this->database value
	 */
	public function createDatabase($name=false) {
		if(!$name)
			$name=$this->database;

		$this->query("CREATE DATABASE \"$name\";");

		$this->connectDatabase();

	}

	/**
	 * Drop the database that this object is currently connected to.
	 * Use with caution.
	 */
	public function dropDatabase() {

		//First, we need to switch back to the original database so we can drop the current one
		$db_to_drop=$this->database;
		$this->selectDatabase($this->database_original);

		$this->query("DROP DATABASE \"$db_to_drop\"");
	}

	/**
	 * Drop the database that this object is currently connected to.
	 * Use with caution.
	 */
	public function dropDatabaseByName($dbName) {
		if($dbName!=$this->database)
			$this->query("DROP DATABASE \"$dbName\";");
	}

	/**
	 * Returns the name of the currently selected database
	 */
	public function currentDatabase() {
		return $this->database;
	}

	/**
	 * Switches to the given database.
	 * If the database doesn't exist, you should call createDatabase() after calling selectDatabase()
	 */
	public function selectDatabase($dbname) {
		$parameters=$this->parameters;
		($parameters['username']!='') ? $username=' user=' . $parameters['username'] : $username='';
		($parameters['password']!='') ? $password=' password=\'' . $parameters['password'] . '\'' : $password='';

		$port = empty($parameters['port']) ? 5432 : $parameters['port'];

		$this->database = $dbname;
		$this->tableList = $this->fieldList = $this->indexList = null;

		// Switch to the database if it exists
		if($this->databaseExists($dbname)) {
			// Close old connection
			if($this->dbConn) pg_close($this->dbConn);
			$this->dbConn = pg_connect('host=' . $parameters['server'] . ' port=' . $port . ' dbname=' . $dbname . $username . $password);

			if(!$this->dbConn) {
				throw new ErrorException("Couldn't connect to PostgreSQL database");
			} elseif(pg_connection_status($this->dbConn) != PGSQL_CONNECTION_OK) {
				throw new ErrorException(pg_last_error($this->dbConn));
			}

			// Determine schema to use
			$schema = isset($parameters['schema']) ? $parameters['schema'] : $this->currentSchema();
			if(!$schema) $schema = "public";

			// Choose the schema
			if(!$this->schemaExists($schema)) $this->createSchema($schema);
			$this->setSchema($schema);

			// Set the timezone if required.
			if(isset($parameters['timezone'])) $this->query(sprintf("SET SESSION TIME ZONE '%s'", $parameters['timezone']));

		// Inactive database needs to be created; connect to the 'postgres' database in the meantime
		} else {
			// Close old connection
			if($this->dbConn) pg_close($this->dbConn);
			$this->dbConn = pg_connect('host=' . $parameters['server'] . ' port=' . $port . ' dbname=postgres' . $username . $password);
			$this->active = false;
		}

		return true;
	}


	/**
	 * Returns true if the named database exists.
	 */
	public function databaseExists($name) {
		$SQL_name=$this->addslashes($name);
		return $this->query("SELECT datname FROM pg_database WHERE datname='$SQL_name';")->first() ? true : false;
	}

	/**
	 * Returns a column
	 */
	public function allDatabaseNames() {
		return $this->query("SELECT datname FROM pg_database WHERE datistemplate=false;")->column();
	}

	/**
 	* Returns true if the schema exists in the current database
 	* @param string $name
 	* @return boolean
 	*/
 	public function schemaExists($name) {
 		$SQL_name = pg_escape_string($this->dbConn, $name);
 		return $this->query("SELECT nspname FROM pg_catalog.pg_namespace WHERE nspname = '{$SQL_name}';")->first() ? true : false;
 	}

	/**
	 * Creates a schema in the current database
	 * @param string $name
	 */
	public function createSchema($name) {
		$SQL_name = pg_escape_string($this->dbConn, $name);
		$this->query("CREATE SCHEMA \"{$SQL_name}\";");
	}

	/**
	 * Drops a schema from the database. Use carefully!
	 * @param string $name
	 */
	public function dropSchema($name) {
		$SQL_name = pg_escape_string($this->dbConn, $name);
		$this->query("DROP SCHEMA \"{$SQL_name}\" CASCADE;");
	}

	/**
	 * Returns the name of the current schema in use
	 */
	public function currentSchema() {
		return $this->query('SELECT current_schema()')->value();
	}

 	/**
 	* Utility method to manually set the schema to an alternative
 	* Check existance & sets search path to the supplied schema name
 	* @param string $schema
 	*/
 	public function setSchema($schema) {
 		if(!$this->schemaExists($schema))
 			$this->databaseError("Schema $schema does not exist");
 		$this->setSchemaSearchPath($schema);
 	 	$this->schema = $schema;
 	}

 	/**
 	* Override the schema search path. Search using the arguments supplied.
 	* NOTE: The search path is normally set through setSchema() and only
 	* one schema is selected. The facility to add more than one schema to
 	* the search path is provided as an advanced PostgreSQL feature for raw
 	* SQL queries. Sapphire cannot search for datamodel tables in alternate
 	* schemas, so be wary of using alternate schemas within the ORM environment.
 	* @param string $arg1 First schema to use
 	* @param string $arg2 Second schema to use
 	* @param string $argN Nth schema to use
 	*/
 	public function setSchemaSearchPath() {
 		if(func_num_args() == 0)
 			$this->databaseError('At least one Schema must be supplied to set a search path.');
	 	$args = array_values(func_get_args());
	 	foreach($args as $key => $schema)
	 		$args[$key] = '"' . pg_escape_string($this->dbConn, $schema) . '"';
	 	$args_SQL =implode(",", $args);
	 	$this->query("SET search_path TO {$args_SQL}");
	}

	public function createTable($tableName, $fields = null, $indexes = null, $options = null, $extensions = null) {

		$fieldSchemas = $indexSchemas = "";
		if($fields) foreach($fields as $k => $v) $fieldSchemas .= "\"$k\" $v,\n";
		if(isset($this->class)){
			$addOptions = (isset($options[$this->class])) ? $options[$this->class] : null;
		} else $addOptions=null;

		//First of all, does this table already exist
		$doesExist=$this->TableExists($tableName);
		if($doesExist) {
			// Table already exists, just return the name, in line with baseclass documentation.
			return $tableName;
		}

		//If we have a fulltext search request, then we need to create a special column
		//for GiST searches
		$fulltexts='';
		$triggers='';
		if($indexes){
			foreach($indexes as $name => $indexSpec) {
				$indexSpec = $this->parseIndexSpec($name, $indexSpec);
				if($indexSpec['type'] === 'fulltext') {
					$ts_details = $this->fulltext($indexSpec, $tableName, $name);
					$fulltexts .= $ts_details['fulltexts'] . ', ';
					$triggers .= $ts_details['triggers'];
				}
			}
		}

		if($indexes) foreach($indexes as $k => $v) $indexSchemas .= $this->getIndexSqlDefinition($tableName, $k, $v) . "\n";

		//Do we need to create a tablespace for this item?
		if($extensions && isset($extensions['tablespace'])){

			$this->createOrReplaceTablespace($extensions['tablespace']['name'], $extensions['tablespace']['location']);
			$tableSpace=' TABLESPACE ' . $extensions['tablespace']['name'];
		} else
			$tableSpace='';

		$this->query("CREATE TABLE \"$tableName\" (
				$fieldSchemas
				$fulltexts
				primary key (\"ID\")
			)$tableSpace; $indexSchemas $addOptions");

		if($triggers!=''){
			$this->query($triggers);
		}

		//If we have a partitioning requirement, we do that here:
		if($extensions && isset($extensions['partitions'])){
			$this->createOrReplacePartition($tableName, $extensions['partitions'], $indexes, $extensions);
		}

		//Lastly, clustering goes here:
		if($extensions && isset($extensions['cluster'])){
			DB::query("CLUSTER \"$tableName\" USING \"{$extensions['cluster']}\";");
		}

		return $tableName;
	}

	/**
	 * Builds the internal Postgres index name given the silverstripe table and index name
	 * @param string $tableName
	 * @param string $indexName 
	 * @param string $prefix The optional prefix for the index. Defaults to "ix" for indexes.
	 * @return string The postgres name of the index
	 */
	function buildPostgresIndexName($tableName, $indexName, $prefix = 'ix') {

		// Assume all indexes also contain the table name
		// MD5 the table/index name combo to keep it to a fixed length.
		// Exclude the prefix so that the trigger name can be easily generated from the index name
		$indexNamePG = "{$prefix}_" . md5("{$tableName}_{$indexName}");

		// Limit to 63 characters
		if (strlen($indexNamePG) > 63)
			return substr($indexNamePG, 0, 63);
		return $indexNamePG;
	}

	/**
	 * Builds the internal Postgres trigger name given the silverstripe table and trigger name
	 * @param string $tableName
	 * @param string $triggerName
	 * @return string The postgres name of the trigger
	 */
	function buildPostgresTriggerName($tableName, $triggerName) {
		// Kind of cheating, but behaves the same way as indexes
		return $this->buildPostgresIndexName($tableName, $triggerName, 'ts');
	}

	/**
	 * Alter a table's schema.
	 * @param $table The name of the table to alter
	 * @param $newFields New fields, a map of field name => field schema
	 * @param $newIndexes New indexes, a map of index name => index type
	 * @param $alteredFields Updated fields, a map of field name => field schema
	 * @param $alteredIndexes Updated indexes, a map of index name => index type
	 */
	public function alterTable($tableName, $newFields = null, $newIndexes = null, $alteredFields = null, $alteredIndexes = null, $alteredOptions = null, $advancedOptions = null) {

		$alterList = array();
		if($newFields) foreach($newFields as $fieldName => $fieldSpec) {
			$alterList[] = "ADD \"$fieldName\" $fieldSpec";
		}

		if ($alteredFields) foreach ($alteredFields as $indexName => $indexSpec) {
			$val = $this->alterTableAlterColumn($tableName, $indexName, $indexSpec);
			if (!empty($val)) $alterList[] = $val;
		}

		//Do we need to do anything with the tablespaces?
		if($alteredOptions && isset($advancedOptions['tablespace'])){
			$this->createOrReplaceTablespace($advancedOptions['tablespace']['name'], $advancedOptions['tablespace']['location']);
			$this->query("ALTER TABLE \"$tableName\" SET TABLESPACE {$advancedOptions['tablespace']['name']};");
		}

		//DB ABSTRACTION: we need to change the constraints to be a separate 'add' command,
		//see http://www.postgresql.org/docs/8.1/static/sql-altertable.html
		$alterIndexList=Array();
		//Pick up the altered indexes here:
		$fieldList = $this->fieldList($tableName);
		$fulltexts=false;
		$drop_triggers=false;
		$triggers=false;
		if($alteredIndexes) foreach($alteredIndexes as $indexName=>$indexSpec) {
			
			$indexSpec = $this->parseIndexSpec($indexName, $indexSpec);
			$indexNamePG = $this->buildPostgresIndexName($tableName, $indexName);

			if($indexSpec['type']=='fulltext') {
				//For full text indexes, we need to drop the trigger, drop the index, AND drop the column

				//Go and get the tsearch details:
				$ts_details = $this->fulltext($indexSpec, $tableName, $indexName);

				//Drop this column if it already exists:

				//No IF EXISTS option is available for Postgres <9.0
				if(array_key_exists($ts_details['ts_name'], $fieldList)){
					$fulltexts.="ALTER TABLE \"{$tableName}\" DROP COLUMN \"{$ts_details['ts_name']}\";";
				}

				// We'll execute these later:
				$triggerNamePG = $this->buildPostgresTriggerName($tableName, $indexName);
				$drop_triggers.= "DROP TRIGGER IF EXISTS \"$triggerNamePG\" ON \"$tableName\";";
				$fulltexts .= "ALTER TABLE \"{$tableName}\" ADD COLUMN {$ts_details['fulltexts']};";
				$triggers .= $ts_details['triggers'];
			}
			
			// Create index action (including fulltext)
			$alterIndexList[] = "DROP INDEX IF EXISTS \"$indexNamePG\";";
			$createIndex = $this->getIndexSqlDefinition($tableName, $indexName, $indexSpec);
			if($createIndex!==false) $alterIndexList[] = $createIndex;
		}

		//Add the new indexes:
		if($newIndexes) foreach($newIndexes as $indexName => $indexSpec){
			
			$indexSpec = $this->parseIndexSpec($indexName, $indexSpec);
			$indexNamePG = $this->buildPostgresIndexName($tableName, $indexName);
			//If we have a fulltext search request, then we need to create a special column
			//for GiST searches
			//Pick up the new indexes here:
			if($indexSpec['type']=='fulltext') {
				$ts_details=$this->fulltext($indexSpec, $tableName, $indexName);
				if(!isset($fieldList[$ts_details['ts_name']])){
					$fulltexts.="ALTER TABLE \"{$tableName}\" ADD COLUMN {$ts_details['fulltexts']};";
					$triggers.=$ts_details['triggers'];
				}
			}
			
			//Check that this index doesn't already exist:
 			$indexes=$this->indexList($tableName);
 			if(isset($indexes[$indexName])){
				$alterIndexList[] = "DROP INDEX IF EXISTS \"$indexNamePG\";";
			}

			$createIndex=$this->getIndexSqlDefinition($tableName, $indexName, $indexSpec);
			if($createIndex!==false)
 				$alterIndexList[] = $createIndex;
 		}

 		if($alterList) {
			$alterations = implode(",\n", $alterList);
			$this->query("ALTER TABLE \"$tableName\" " . $alterations);
		}

		//Do we need to create a tablespace for this item?
		if($advancedOptions && isset($advancedOptions['extensions']['tablespace'])){
			$extensions=$advancedOptions['extensions'];
			$this->createOrReplaceTablespace($extensions['tablespace']['name'], $extensions['tablespace']['location']);
		}

		if($alteredOptions && isset($this->class) && isset($alteredOptions[$this->class])) {
			$this->query(sprintf("ALTER TABLE \"%s\" %s", $tableName, $alteredOptions[$this->class]));
			Database::alteration_message(
				sprintf("Table %s options changed: %s", $tableName, $alteredOptions[$this->class]),
				"changed"
			);
		}

		//Create any fulltext columns and triggers here:
		if($fulltexts) $this->query($fulltexts);
		if($drop_triggers) $this->query($drop_triggers);

		if($triggers) {
			$this->query($triggers);

			$triggerbits=explode(';', $triggers);
			foreach($triggerbits as $trigger){
				$trigger_fields=$this->triggerFieldsFromTrigger($trigger);

				if($trigger_fields){
					//We need to run a simple query to force the database to update the triggered columns
					$this->query("UPDATE \"{$tableName}\" SET \"{$trigger_fields[0]}\"=\"$trigger_fields[0]\";");
				}
			}
		}

		foreach($alterIndexList as $alteration) $this->query($alteration);

		//If we have a partitioning requirement, we do that here:
		if($advancedOptions && isset($advancedOptions['partitions'])){
			$this->createOrReplacePartition($tableName, $advancedOptions['partitions']);
		}

		//Lastly, clustering goes here:
		if ($advancedOptions && isset($advancedOptions['cluster'])) {
			$clusterIndex = $this->buildPostgresIndexName($tableName, $advancedOptions['cluster']);
			DB::query("CLUSTER \"$tableName\" USING \"$clusterIndex\";");
		} else {
			//Check that clustering is not on this table, and if it is, remove it:

			//This is really annoying.  We need the oid of this table:
			$stats=DB::query("SELECT relid FROM pg_stat_user_tables WHERE relname='" . $this->addslashes($tableName) . "';")->first();
			$oid=$stats['relid'];

			//Now we can run a long query to get the clustered status:
			//If anyone knows a better way to get the clustered status, then feel free to replace this!
			$clustered=DB::query("SELECT c2.relname, i.indisclustered FROM pg_catalog.pg_class c, pg_catalog.pg_class c2, pg_catalog.pg_index i WHERE c.oid = '$oid' AND c.oid = i.indrelid AND i.indexrelid = c2.oid AND indisclustered='t';")->first();

			if($clustered)
				DB::query("ALTER TABLE \"$tableName\" SET WITHOUT CLUSTER;");

		}
	}

	/*
	 * Creates an ALTER expression for a column in PostgreSQL
	 *
	 * @param $tableName Name of the table to be altered
	 * @param $colName   Name of the column to be altered
	 * @param $colSpec   String which contains conditions for a column
	 * @return string
	 */
	private function alterTableAlterColumn($tableName, $colName, $colSpec){
		// First, we split the column specifications into parts
		// TODO: this returns an empty array for the following string: int(11) not null auto_increment
		//		 on second thoughts, why is an auto_increment field being passed through?

		$pattern = '/^([\w()]+)\s?((?:not\s)?null)?\s?(default\s[\w\s\']+)?\s?(check\s[\w()\'",\s]+)?$/i';
		preg_match($pattern, $colSpec, $matches);

		if(sizeof($matches)==0) return '';

		if($matches[1]=='serial8') return '';

		if(isset($matches[1])) {
			$alterCol = "ALTER COLUMN \"$colName\" TYPE $matches[1]\n";

			// SET null / not null
			if(!empty($matches[2])) {
				$alterCol .= ",\nALTER COLUMN \"$colName\" SET $matches[2]";
			}

			// SET default (we drop it first, for reasons of precaution)
			if(!empty($matches[3])) {
				$alterCol .= ",\nALTER COLUMN \"$colName\" DROP DEFAULT";
				$alterCol .= ",\nALTER COLUMN \"$colName\" SET $matches[3]";
			}

			// SET check constraint (The constraint HAS to be dropped)
            $constraint_name = "{$tableName}_{$colName}_check";
			$existing_constraint = $this->constraintExists($constraint_name);
			if(isset($matches[4])) {
				//Take this new constraint and see what's outstanding from the target table:
				$constraint_bits=explode('(', $matches[4]);
				$constraint_values=trim($constraint_bits[2], ')');
				$constraint_values_bits=explode(',', $constraint_values);
				$default=trim($constraint_values_bits[0], " '");

				//Now go and convert anything that's not in this list to 'Page'
				//We have to run this as a query, not as part of the alteration queries due to the way they are constructed.
				$updateConstraint='';
				$updateConstraint.="UPDATE \"{$tableName}\" SET \"$colName\"='$default' WHERE \"$colName\" NOT IN ($constraint_values);";
				if($this->hasTable("{$tableName}_Live")) {
					$updateConstraint.="UPDATE \"{$tableName}_Live\" SET \"$colName\"='$default' WHERE \"$colName\" NOT IN ($constraint_values);";
				}
				if($this->hasTable("{$tableName}_versions")) {
					$updateConstraint.="UPDATE \"{$tableName}_versions\" SET \"$colName\"='$default' WHERE \"$colName\" NOT IN ($constraint_values);";
				}

				DB::query($updateConstraint);
			}

			//First, delete any existing constraint on this column, even if it's no longer an enum
			if($existing_constraint)
				$alterCol .= ",\nDROP CONSTRAINT \"{$constraint_name}\"";

			//Now create the constraint (if we've asked for one)
			if(!empty($matches[4]))
				$alterCol .= ",\nADD CONSTRAINT \"{$constraint_name}\" $matches[4]";
		}

		return isset($alterCol) ? $alterCol : '';
	}

	public function renameTable($oldTableName, $newTableName) {
		$this->query("ALTER TABLE \"$oldTableName\" RENAME TO \"$newTableName\"");
		unset(self::$cached_fieldlists[$oldTableName]);
	}

	/**
	 * Repairs and reindexes the table.  This might take a long time on a very large table.
	 * @var string $tableName The name of the table.
	 * @return boolean Return true if the table has integrity after the method is complete.
	 */
	public function checkAndRepairTable($tableName) {

		$this->runTableCheckCommand("VACUUM FULL ANALYZE \"$tableName\"");
		$this->runTableCheckCommand("REINDEX TABLE \"$tableName\"");
		return true;
	}

	/**
	 * Helper function used by checkAndRepairTable.
	 * @param string $sql Query to run.
	 * @return boolean Returns true no matter what; we're not currently checking the status of the command
	 */
	protected function runTableCheckCommand($sql) {
		$testResults = $this->query($sql);
		return true;
	}

	public function createField($tableName, $fieldName, $fieldSpec) {
		$this->query("ALTER TABLE \"$tableName\" ADD \"$fieldName\" $fieldSpec");
	}

	/**
	 * Change the database type of the given field.
	 * @param string $tableName The name of the tbale the field is in.
	 * @param string $fieldName The name of the field to change.
	 * @param string $fieldSpec The new field specification
	 */
	public function alterField($tableName, $fieldName, $fieldSpec) {
		$this->query("ALTER TABLE \"$tableName\" CHANGE \"$fieldName\" \"$fieldName\" $fieldSpec");
	}

	/**
	 * Change the database column name of the given field.
	 *
	 * @param string $tableName The name of the table the field is in.
	 * @param string $oldName The name of the field to change.
	 * @param string $newName The new name of the field
	 */
	public function renameField($tableName, $oldName, $newName) {
		$fieldList = $this->fieldList($tableName);
		if(array_key_exists($oldName, $fieldList)) {
			$this->query("ALTER TABLE \"$tableName\" RENAME COLUMN \"$oldName\" TO \"$newName\"");

			//Remove this from the cached list:
			unset(self::$cached_fieldlists[$tableName]);

		}
	}

	public function fieldList($table) {
		//Query from http://www.alberton.info/postgresql_meta_info.html
		//This gets us more information than we need, but I've included it all for the moment....

		//if(!isset(self::$cached_fieldlists[$table])){
			$fields = $this->query("SELECT ordinal_position, column_name, data_type, column_default, is_nullable, character_maximum_length, numeric_precision, numeric_scale FROM information_schema.columns WHERE  table_name = '" . $this->addslashes($table) . "' ORDER BY ordinal_position;");

			$output = array();
			if($fields) foreach($fields as $field) {

				switch($field['data_type']){
					case 'character varying':
						//Check to see if there's a constraint attached to this column:
						//$constraint=$this->query("SELECT conname,pg_catalog.pg_get_constraintdef(r.oid, true) FROM pg_catalog.pg_constraint r WHERE r.contype = 'c' AND conname='" . $table . '_' . $field['column_name'] . "_check' ORDER BY 1;")->first();
						$constraint=$this->constraintExists($table . '_' . $field['column_name'] . '_check');
						if($constraint){
							//Now we need to break this constraint text into bits so we can see what we have:
							//Examples:
							//CHECK ("CanEditType"::text = ANY (ARRAY['LoggedInUsers'::character varying, 'OnlyTheseUsers'::character varying, 'Inherit'::character varying]::text[]))
							//CHECK ("ClassName"::text = 'PageComment'::text)

							//TODO: replace all this with a regular expression!
							$value=$constraint['pg_get_constraintdef'];
							$value=substr($value, strpos($value,'='));
							$value=str_replace("''", "'", $value);

							$in_value=false;
							$constraints=Array();
							$current_value='';
							for($i=0; $i<strlen($value); $i++){
								$char=substr($value, $i, 1);
								if($in_value)
									$current_value.=$char;

								if($char=="'"){
									if(!$in_value)
										$in_value=true;
									else {
										$in_value=false;
										$constraints[]=substr($current_value, 0, -1);
										$current_value='';
									}
								}
							}

							if(sizeof($constraints)>0){
								//Get the default:
								$default=trim(substr($field['column_default'], 0, strpos($field['column_default'], '::')), "'");
								$output[$field['column_name']]=$this->enum(Array('default'=>$default, 'name'=>$field['column_name'], 'enums'=>$constraints));
							}
						} else{
							$output[$field['column_name']]='varchar(' . $field['character_maximum_length'] . ')';
						}
						break;

					case 'numeric':
						$output[$field['column_name']]='decimal(' . $field['numeric_precision'] . ',' . $field['numeric_scale'] . ') default ' . (int)$field['column_default'];
						break;

					case 'integer':
						$output[$field['column_name']]='integer default ' . (int)$field['column_default'];
						break;

					case 'timestamp without time zone':
						$output[$field['column_name']]='timestamp';
						break;

					case 'smallint':
						$output[$field['column_name']]='smallint default ' . (int)$field['column_default'];
						break;

					case 'time without time zone':
						$output[$field['column_name']]='time';
						break;

					case 'double precision':
						$output[$field['column_name']]='float';
						break;

					default:
						$output[$field['column_name']] = $field;
				}

			}

		//	self::$cached_fieldlists[$table]=$output;
		//}

		//return self::$cached_fieldlists[$table];
		
		return $output;
	}

	/**
	 *
	 * This allows the cached values for a table's field list to be erased.
	 * If $tablename is empty, then the whole cache is erased.
	 *
	 * @param string $tableName
	 *
	 * @return boolean
	 */
	function clearCachedFieldlist($tableName=false){
		if($tableName) unset(self::$cached_fieldlists[$tableName]);
		else self::$cached_fieldlists=array();

		return true;
	}

	/**
	 * Create an index on a table.
	 * @param string $tableName The name of the table.
	 * @param string $indexName The name of the index.
	 * @param string $indexSpec The specification of the index, see Database::requireIndex() for more details.
	 */
	public function createIndex($tableName, $indexName, $indexSpec) {
		$createIndex=$this->getIndexSqlDefinition($tableName, $indexName, $indexSpec);
		if($createIndex!==false) $this->query();
	}

	/*
	 * This takes the index spec which has been provided by a class (ie static $indexes = blah blah)
	 * and turns it into a proper string.
	 * Some indexes may be arrays, such as fulltext and unique indexes, and this allows database-specific
	 * arrays to be created.
	 * @see parseIndexSpec() for approximate inverse
	 */
	public function convertIndexSpec($indexSpec, $asDbValue=false, $table=''){

		if(!$asDbValue){
			if(is_array($indexSpec)){
				//Here we create a db-specific version of whatever index we need to create.
				switch($indexSpec['type']){
					case 'fulltext':
						$indexSpec='fulltext (' . $indexSpec['value'] . ')';
						break;
					case 'unique':
						$indexSpec='unique (' . $indexSpec['value'] . ')';
						break;
					case 'hash':
						$indexSpec='using hash (' . $indexSpec['value'] . ')';
						break;
					case 'index':
						//The default index is 'btree', which we'll use by default (below):
					default:
						$indexSpec='using btree (' . $indexSpec['value'] . ')';
						break;
				}
			}
		} else {
			$indexSpec = $this->buildPostgresIndexName($table, $indexSpec);
		}
		return $indexSpec;
	}
	
	/**
	 * Splits a spec string safely, considering quoted columns, whitespace, 
	 * and cleaning brackets
	 * @param string $spec The input index specification
	 * @return array List of columns in the spec
	 */
	function explodeColumnString($spec) {
		// Remove any leading/trailing brackets and outlying modifiers
		// E.g. 'unique (Title, "QuotedColumn");' => 'Title, "QuotedColumn"'
		$containedSpec = preg_replace('/(.*\(\s*)|(\s*\).*)/', '', $spec);
		
		// Split potentially quoted modifiers
		// E.g. 'Title, "QuotedColumn"' => array('Title', 'QuotedColumn')
		return preg_split('/"?\s*,\s*"?/', trim($containedSpec, '(") '));
	}
	
	/**
	 * Builds a properly quoted column list from an array
	 * @param array $columns List of columns to implode
	 * @return string A properly quoted list of column names
	 */
	function implodeColumnList($columns) {
		if(empty($columns)) return '';
		return '"' . implode('","', $columns) . '"';
	}
	
	/**
	 * Given an index specification in the form of a string ensure that each
	 * column name is property quoted, stripping brackets and modifiers.
	 * This index may also be in the form of a "CREATE INDEX..." sql fragment
	 * @param string $spec The input specification or query. E.g. 'unique (Column1, Column2)'
	 * @return string The properly quoted column list. E.g. '"Column1", "Column2"'
	 */
	function quoteColumnSpecString($spec) {
		$bits = $this->explodeColumnString($spec);
		return $this->implodeColumnList($bits);
	}
	
	/**
	 * Given an index spec determines the index type
	 * @param type $spec
	 * @return string 
	 */
	function determineIndexType($spec) {
		// check array spec
		if(is_array($spec) && isset($spec['type'])) {
			return $spec['type'];
		} elseif (!is_array($spec) && preg_match('/(?<type>\w+)\s*\(/', $spec, $matchType)) {
			return strtolower($matchType['type']);
		} else {
			return 'index';
		}
	}
	
	/**
	 * Converts an array or string index spec into a universally useful array
	 * @see convertIndexSpec() for approximate inverse
	 * @param string|array $spec
	 * @return array The resulting spec array with the required fields name, type, and value
	 */
	function parseIndexSpec($name, $spec){
		
		// Do minimal cleanup on any already parsed spec
		if(is_array($spec)) {
			$spec['value'] = $this->quoteColumnSpecString($spec['value']);
			return $spec;
		}
		
		// Nicely formatted spec!
		return array(
			'name' => $name,
			'value' => $this->quoteColumnSpecString($spec),
			'type' => $this->determineIndexType($spec)
		);
	}

	protected function getIndexSqlDefinition($tableName, $indexName, $indexSpec, $asDbValue=false) {

		//TODO: create table partition support
		//TODO: create clustering options

		//NOTE: it is possible for *_renamed tables to have indexes whose names are not updates
		//Therefore, we now check for the existance of indexes before we create them.
		//This is techically a bug, since new tables will not be indexed.
		
		// If requesting the definition rather than the DDL
		if($asDbValue) {
			$indexName=trim($indexName, '()');
			return $indexName;
		}

		// Determine index name
		$tableCol = $this->buildPostgresIndexName($tableName, $indexName);

		// Consolidate/Cleanup spec into array format
		$indexSpec = $this->parseIndexSpec($indexName, $indexSpec);

		//Misc options first:
		$fillfactor = $where = '';
		if (isset($indexSpec['fillfactor'])) {
			$fillfactor = 'WITH (FILLFACTOR = ' . $indexSpec['fillfactor'] . ')';
		}
		if (isset($indexSpec['where'])) {
			$where = 'WHERE ' . $indexSpec['where'];
		}

		//create a type-specific index
		// NOTE:  hash should be removed.  This is only here to demonstrate how other indexes can be made
		// NOTE: Quote the index name to preserve case sensitivity 
		switch ($indexSpec['type']) {
			case 'fulltext':
				// @see fulltext() for the definition of the trigger that ts_$IndexName uses for fulltext searching
				$spec = "create index \"$tableCol\" ON \"$tableName\" USING " . $this->default_fts_cluster_method . "(\"ts_" . $indexName . "\") $fillfactor $where";
				break;

			case 'unique':
				$spec = "create unique index \"$tableCol\" ON \"$tableName\" (" . $indexSpec['value'] . ") $fillfactor $where";
				break;

			case 'btree':
				$spec = "create index \"$tableCol\" ON \"$tableName\" USING btree (" . $indexSpec['value'] . ") $fillfactor $where";
				break;

			case 'hash':
				//NOTE: this is not a recommended index type
				$spec = "create index \"$tableCol\" ON \"$tableName\" USING hash (" . $indexSpec['value'] . ") $fillfactor $where";
				break;

			case 'index':
			//'index' is the same as default, just a normal index with the default type decided by the database.
			default:
				$spec = "create index \"$tableCol\" ON \"$tableName\" (" . $indexSpec['value'] . ") $fillfactor $where";
		}
		return trim($spec) . ';';
	}

	function getDbSqlDefinition($tableName, $indexName, $indexSpec) {
		return $this->getIndexSqlDefinition($tableName, $indexName, $indexSpec, true);
	}

	/**
	 * Alter an index on a table.
	 * @param string $tableName The name of the table.
	 * @param string $indexName The name of the index.
	 * @param string $indexSpec The specification of the index, see Database::requireIndex() for more details.
	 */
	public function alterIndex($tableName, $indexName, $indexSpec) {
		$indexSpec = trim($indexSpec);
		if($indexSpec[0] != '(') {
			list($indexType, $indexFields) = explode(' ',$indexSpec,2);
		} else {
			$indexFields = $indexSpec;
		}

		if(!$indexType) {
			$indexType = "index";
		}

		$this->query("DROP INDEX \"$indexName\"");
		$this->query("ALTER TABLE \"$tableName\" ADD $indexType \"$indexName\" $indexFields");
	}
	
	/**
	 * Given a trigger name attempt to determine the columns upon which it acts
	 * @param string $triggerName Postgres trigger name
	 * @return array List of columns
	 */
	protected function extractTriggerColumns($triggerName)
	{
		$trigger = DB::query($statement = sprintf(
			"SELECT tgargs FROM pg_catalog.pg_trigger WHERE tgname='%s'", $this->addslashes($triggerName)
		))->first();

		// Option 1: output as a string
		if(strpos($trigger['tgargs'],'\000') !== false) {
			$argList = explode('\000', $trigger['tgargs']);
			array_pop($argList);
			
		// Option 2: hex-encoded (not sure why this happens, depends on PGSQL config)
		} else {
			$bytes = str_split($trigger['tgargs'],2);
			$argList = array();
			$nextArg = "";
			foreach($bytes as $byte) {
				if($byte == "00") {
					$argList[] = $nextArg;
					$nextArg = "";
				} else {
					$nextArg .= chr(hexdec($byte));
				}
			}
		}
			
		// Drop first two arguments (trigger name and config name) and implode into nice list
		return array_slice($argList, 2);
	}

	/**
	 * Return the list of indexes in a table.
	 * @param string $table The table name.
	 * @return array
	 */
	public function indexList($table) {

  		//Retrieve a list of indexes for the specified table
		$schema_SQL = pg_escape_string($this->dbConn, $this->schema);
 		$indexes=DB::query("SELECT tablename, indexname, indexdef FROM pg_catalog.pg_indexes WHERE tablename='" . $this->addslashes($table) . "' AND schemaname = '{$schema_SQL}';");

		$indexList=Array();
  		foreach($indexes as $index) {
  			// Key for the indexList array.  Differs from other DB implementations, which is why
  			// requireIndex() needed to be overridden
  			$indexName = $index['indexname']; 

  			//We don't actually need the entire created command, just a few bits:
  			$prefix='';

  			//Check for uniques:
  			if(substr($index['indexdef'], 0, 13)=='CREATE UNIQUE') {
  				$prefix='unique ';
			}

  			//check for hashes, btrees etc:
  			if(strpos(strtolower($index['indexdef']), 'using hash ')!==false) {
  				$prefix='using hash ';
			}

  			//TODO: Fix me: btree is the default index type:
  			//if(strpos(strtolower($index['indexdef']), 'using btree ')!==false)
  			//	$prefix='using btree ';

  			if(strpos(strtolower($index['indexdef']), 'using rtree ')!==false) {
  				$prefix='using rtree ';
			}

			// For fulltext indexes we need to extract the columns from another source
			if (stristr($index['indexdef'], 'using gin')) {
				$prefix = 'fulltext ';
				// Extract trigger information from postgres
				$triggerName = preg_replace('/^ix_/', 'ts_', $index['indexname']);
				$columns = $this->extractTriggerColumns($triggerName);
				$columnString = $this->implodeColumnList($columns);
			} else {
				$columnString = $this->quoteColumnSpecString($index['indexdef']);
			}

			$indexList[$indexName]['indexname'] = $index['indexname'];
			$indexList[$indexName]['spec'] = "$prefix($columnString)";
		}

  		return isset($indexList) ? $indexList : null;

	}

	/**
	 * Generate the given index in the database, modifying whatever already exists as necessary.
	 * 
	 * The keys of the array are the names of the index.
	 * The values of the array can be one of:
	 *  - true: Create a single column index on the field named the same as the index.
	 *  - array('type' => 'index|unique|fulltext', 'value' => 'FieldA, FieldB'): This gives you full
	 *    control over the index.
	 * 
	 * @param string $table The table name.
	 * @param string $index The index name.
	 * @param string|boolean $spec The specification of the index. See requireTable() for more information.
	 */
	function requireIndex($table, $index, $spec) {
		$newTable = false;
		
		//DB Abstraction: remove this ===true option as a possibility?
		if($spec === true) {
			$spec = "(\"$index\")";
		}
		
		//Indexes specified as arrays cannot be checked with this line: (it flattens out the array)
		if(!is_array($spec)) {
			$spec = preg_replace('/\s*,\s*/', ',', $spec);
        }

		if(!isset($this->tableList[strtolower($table)])) $newTable = true;

		if(!$newTable && !isset($this->indexList[$table])) {
			$this->indexList[$table] = $this->indexList($table);
		}
						
		//Fix up the index for database purposes
		$index=DB::getConn()->getDbSqlDefinition($table, $index, null, true);
		
		//Fix the key for database purposes
		$index_alt = $this->buildPostgresIndexName($table, $index);
				
		if(!$newTable) {
			if(isset($this->indexList[$table][$index_alt])) {
				if(is_array($this->indexList[$table][$index_alt])) {
					$array_spec = $this->indexList[$table][$index_alt]['spec'];
				} else {
					$array_spec = $this->indexList[$table][$index_alt];
				}
			}
		}
		
		if($newTable || !isset($this->indexList[$table][$index_alt])) {
			$this->transCreateIndex($table, $index, $spec);
			$this->alterationMessage("Index $table.$index: created as " . DB::getConn()->convertIndexSpec($spec),"created");
		} else if($array_spec != DB::getConn()->convertIndexSpec($spec)) {
			$this->transAlterIndex($table, $index, $spec);
			$spec_msg=DB::getConn()->convertIndexSpec($spec);
			$this->alterationMessage("Index $table.$index: changed to $spec_msg <i style=\"color: #AAA\">(from {$array_spec})</i>","changed");			
		}
	}

	/**
	 * Returns a list of all the tables in the database.
	 * Table names will all be in lowercase.
	 * @return array
	 */
	public function tableList() {
		$schema_SQL = pg_escape_string($this->dbConn, $this->schema);
		$tables=array();
		foreach($this->query("SELECT tablename FROM pg_catalog.pg_tables WHERE schemaname = '{$schema_SQL}' AND tablename NOT ILIKE 'pg\\\_%' AND tablename NOT ILIKE 'sql\\\_%'") as $record) {
			//$table = strtolower(reset($record));
			$table = reset($record);
			$tables[$table] = $table;
		}

		//Return an empty array if there's nothing in this database
		return $tables;
	}

	/**
	 * Determines if a table exists
	 * @param string $tableName
	 * @return boolean
	 */
	function TableExists($tableName){
		$schema_SQL = pg_escape_string($this->dbConn, $this->schema);
 		$result=$this->query("SELECT tablename FROM pg_catalog.pg_tables WHERE schemaname = '{$schema_SQL}' AND  tablename='" . $this->addslashes($tableName) . "';")->first();

		return !empty($result);
	}

	/**
	 * Find out what the constraint information is, given a constraint name.
	 * We also cache this result, so the next time we don't need to do a
	 * query all over again.
	 *
	 * @param string $constraint
	 */
	function constraintExists($constraint){
		if(!isset(self::$cached_constraints[$constraint])){
			$exists=DB::query("SELECT conname,pg_catalog.pg_get_constraintdef(r.oid, true) FROM pg_catalog.pg_constraint r WHERE r.contype = 'c' AND conname='$constraint' ORDER BY 1;")->first();
			self::$cached_constraints[$constraint]=$exists;
		}

		return self::$cached_constraints[$constraint];
	}

	/**
	 * Return the number of rows affected by the previous operation.
	 * @return int
	 */
	public function affectedRows() {
		return pg_affected_rows(DB::$lastQuery);
	}

	/**
	 * A function to return the field names and datatypes for the particular table
	 */
	public function tableDetails($tableName){
		$schema_SQL = pg_escape_string($this->dbConn, $this->schema);
 		$query="SELECT a.attname as \"Column\", pg_catalog.format_type(a.atttypid, a.atttypmod) as \"Datatype\" FROM pg_catalog.pg_attribute a WHERE a.attnum > 0 AND NOT a.attisdropped AND a.attrelid = ( SELECT c.oid FROM pg_catalog.pg_class c LEFT JOIN pg_catalog.pg_namespace n ON n.oid = c.relnamespace WHERE c.relname ~ '^($tableName)$' AND pg_catalog.pg_table_is_visible(c.oid) AND n.nspname = '{$schema_SQL}');";

		$result=DB::query($query);

		$table=Array();
		while($row=pg_fetch_assoc($result)){
			$table[]=Array('Column'=>$row['Column'], 'DataType'=>$row['DataType']);
		}

		return $table;
	}

	/**
	 * Pass a legit trigger name and it will be dropped
	 * This assumes that the trigger has been named in a unique fashion
	 */
	function dropTrigger($triggerName, $tableName){
		$exists=DB::query("SELECT tgname FROM pg_trigger WHERE tgname='$triggerName';")->first();
		if($exists){
			DB::query("DROP trigger $triggerName ON \"$tableName\";");
		}
	}

	/**
	 * This will return the fields that the trigger is monitoring
	 * @param string $trigger
	 *
	 * @return array
	 */
	function triggerFieldsFromTrigger($trigger){

		if($trigger){
			$tsvector='tsvector_update_trigger';
			$ts_pos=strpos($trigger, $tsvector);
			$details=trim(substr($trigger, $ts_pos+strlen($tsvector)), '();');
			//Now split this into bits:
			$bits=explode(',', $details);

			$fields=$bits[2];

			$field_bits=explode(',', str_replace('"', '', $fields));
			$result=array();
			foreach($field_bits as $field_bit)
				$result[]=trim($field_bit);

			return $result;
		} else
			return false;
	}

	/**
	 * Delete all entries from the table instead of truncating it.
	 *
	 * This gives a massive speed improvement compared to using TRUNCATE, with
	 * the caveat that primary keys are not reset etc.
	 *
	 * @see DatabaseAdmin::clearAllData()
	 *
	 * @param string $table
	 */
	public function clearTable($table) {
		$this->query('DELETE FROM "'.$table.'";');
	}

	/**
	 * Return a boolean type-formatted string
	 *
	 * @params array $values Contains a tokenised list of info about this data type
	 * @return string
	 */
	public function boolean($values, $asDbValue=false){
		//Annoyingly, we need to do a good ol' fashioned switch here:
		($values['default']) ? $default='1' : $default='0';

		if(!isset($values['arrayValue']))
			$values['arrayValue']='';

		if($asDbValue)
			return Array('data_type'=>'smallint');
		else {
			if($values['arrayValue']!='')
				$default='';
			else
				$default=' default ' . (int)$values['default'];

			return "smallint{$values['arrayValue']}" . $default;

		}
	}

	/**
	 * Return a date type-formatted string
	 *
	 * @params array $values Contains a tokenised list of info about this data type
	 * @return string
	 */
	public function date($values){

		if(!isset($values['arrayValue']))
			$values['arrayValue']='';

		return "date{$values['arrayValue']}";
	}

	/**
	 * Return a decimal type-formatted string
	 *
	 * @params array $values Contains a tokenised list of info about this data type
	 * @return string
	 */
	public function decimal($values, $asDbValue=false){

		if(!isset($values['arrayValue']))
			$values['arrayValue']='';

		// Avoid empty strings being put in the db
		if($values['precision'] == '') {
			$precision = 1;
		} else {
			$precision = $values['precision'];
		}

		$defaultValue = '';
		if(isset($values['default']) && is_numeric($values['default'])) {
			$defaultValue = ' default ' . $values['default'];
		}

		if($asDbValue)
			return Array('data_type'=>'numeric', 'precision'=>$precision);
		else return "decimal($precision){$values['arrayValue']}$defaultValue";
	}

	/**
	 * Return a enum type-formatted string
	 *
	 * @params array $values Contains a tokenised list of info about this data type
	 * @return string
	 */
	public function enum($values){
		//Enums are a bit different. We'll be creating a varchar(255) with a constraint of all the usual enum options.
		//NOTE: In this one instance, we are including the table name in the values array
		if(!isset($values['arrayValue']))
			$values['arrayValue']='';

		if($values['arrayValue']!='')
			$default='';
		else
			$default=" default '{$values['default']}'";

		return "varchar(255){$values['arrayValue']}" . $default . " check (\"" . $values['name'] . "\" in ('" . implode('\', \'', $values['enums']) . "'))";

	}

	/**
	 * Return a float type-formatted string
	 *
	 * @params array $values Contains a tokenised list of info about this data type
	 * @return string
	 */
	public function float($values, $asDbValue=false){
		if(!isset($values['arrayValue']))
			$values['arrayValue']='';

		if($asDbValue)
			return Array('data_type'=>'double precision');
		else return "float{$values['arrayValue']}";
	}

	/**
	 * Return a float type-formatted string cause double is not supported
	 *
	 * @params array $values Contains a tokenised list of info about this data type
	 * @return string
	 */
	public function double($values, $asDbValue=false){
		return $this->float($values, $asDbValue);
	}

	/**
	 * Return a int type-formatted string
	 *
	 * @params array $values Contains a tokenised list of info about this data type
	 * @return string
	 */
	public function int($values, $asDbValue=false){

		if(!isset($values['arrayValue']))
			$values['arrayValue']='';

		if($asDbValue)
			return Array('data_type'=>'integer', 'precision'=>'32');
		else {
			if($values['arrayValue']!='')
				$default='';
			else
				$default=' default ' . (int)$values['default'];

			return "integer{$values['arrayValue']}" . $default;
		}
	}

	/**
	 * Return a datetime type-formatted string
	 * For PostgreSQL, we simply return the word 'timestamp', no other parameters are necessary
	 *
	 * @params array $values Contains a tokenised list of info about this data type
	 * @return string
	 */
	public function SS_Datetime($values, $asDbValue=false){

		if(!isset($values['arrayValue']))
			$values['arrayValue']='';

		if($asDbValue)
			return Array('data_type'=>'timestamp without time zone');
		else
			return "timestamp{$values['arrayValue']}";
	}

	/**
	 * Return a text type-formatted string
	 *
	 * @params array $values Contains a tokenised list of info about this data type
	 * @return string
	 */
	public function text($values, $asDbValue=false){

		if(!isset($values['arrayValue']))
			$values['arrayValue']='';

		if($asDbValue)
			return Array('data_type'=>'text');
		else
			return "text{$values['arrayValue']}";
	}

	/**
	 * Return a time type-formatted string
	 *
	 * @params array $values Contains a tokenised list of info about this data type
	 * @return string
	 */
	public function time($values){
		if(!isset($values['arrayValue']))
			$values['arrayValue']='';

		return "time{$values['arrayValue']}";
	}

	/**
	 * Return a varchar type-formatted string
	 *
	 * @params array $values Contains a tokenised list of info about this data type
	 * @return string
	 */
	public function varchar($values, $asDbValue=false){

		if(!isset($values['arrayValue']))
			$values['arrayValue']='';

		if(!isset($values['precision']))
			$values['precision']=255;

		if($asDbValue)
			return Array('data_type'=>'varchar', 'precision'=>$values['precision']);
		else
			return "varchar({$values['precision']}){$values['arrayValue']}";
	}

	/*
	 * Return a 4 digit numeric type.  MySQL has a proprietary 'Year' type.
	 * For Postgres, we'll use a 4 digit numeric
	 */
	public function year($values, $asDbValue=false){

		if(!isset($values['arrayValue']))
			$values['arrayValue']='';

		//TODO: the DbValue result does not include the numeric_scale option (ie, the ,0 value in 4,0)
		if($asDbValue)
			return Array('data_type'=>'decimal', 'precision'=>'4');
		else
			return "decimal(4,0){$values['arrayValue']}";
	}

	function escape_character($escape=false){
		if($escape)
			return "\\\"";
		else
			return "\"";
	}

	/**
	 * Create a fulltext search datatype for PostgreSQL
	 * This will also return a trigger to be applied to this table
	 *
	 * @todo: create custom functions to allow weighted searches
	 *
	 * @param array $spec
	 */
	function fulltext($this_index, $tableName, $name){
		//For full text search, we need to create a column for the index
		$columns = $this->quoteColumnSpecString($this_index['value']);

		$fulltexts = "\"ts_$name\" tsvector";
		$triggerName = $this->buildPostgresTriggerName($tableName, $name);
		$language = $this->get_search_language();

		$this->dropTrigger($triggerName, $tableName);
		$triggers = "CREATE TRIGGER \"$triggerName\" BEFORE INSERT OR UPDATE
					ON \"$tableName\" FOR EACH ROW EXECUTE PROCEDURE
					tsvector_update_trigger(\"ts_$name\", 'pg_catalog.$language', $columns);";

		return Array('name' => $name, 'ts_name' => "ts_{$name}", 'fulltexts' => $fulltexts, 'triggers' => $triggers);
	}

	/**
	 * This returns the column which is the primary key for each table
	 * In Postgres, it is a SERIAL8, which is the equivalent of an auto_increment
	 *
	 * @return string
	 */
	function IdColumn($asDbValue=false){
		if($asDbValue)
			return 'bigint';
		else return 'serial8 not null';
	}

	/**
	 * Returns true if this table exists
	 */
	function hasTable($tableName) {
		$schema_SQL = pg_escape_string($this->dbConn, $this->schema);
 		$result = $this->query("SELECT tablename FROM pg_catalog.pg_tables WHERE schemaname = '{$schema_SQL}' AND tablename = '" . $this->addslashes($tableName) . "'");

		if ($result->numRecords() > 0) return true;
		else return false;
	}

	/**
	 * Returns the SQL command to get all the tables in this database
	 */
	function allTablesSQL(){
		$schema_SQL = pg_escape_string($this->dbConn, $this->schema);
 		return "SELECT table_name FROM information_schema.tables WHERE table_schema='{$schema_SQL}' AND table_type='BASE TABLE';";
	}

	/**
	 * Return enum values for the given field
	 * @todo Make a proper implementation
	 */
	function enumValuesForField($tableName, $fieldName) {
		//return array('SiteTree','Page');
		$constraints=$this->constraintExists("{$tableName}_{$fieldName}_check");
		$classes=Array();
		if($constraints)
			$classes=$this->EnumValuesFromConstraint($constraints['pg_get_constraintdef']);

		return $classes;
	}

	/**
	 * Get the actual enum fields from the constraint value:
	 */
	private function EnumValuesFromConstraint($constraint){
		$constraint=substr($constraint, strpos($constraint, 'ANY (ARRAY[')+11);
		$constraint=substr($constraint, 0, -11);
		$constraints=Array();
		$segments=explode(',', $constraint);
		foreach($segments as $this_segment){
			$bits=preg_split('/ *:: */', $this_segment);
			array_unshift($constraints, trim($bits[0], " '"));
		}

		return $constraints;
	}

	/**
	 * Because NOW() doesn't always work...
	 * MSSQL, I'm looking at you
	 *
	 */
	function now(){
		return 'NOW()';
	}

	/*
	 * Returns the database-specific version of the random() function
	 */
	function random(){
		return 'RANDOM()';
	}

	/*
	 * This is a lookup table for data types.
	 * For instance, Postgres uses 'INT', while MySQL uses 'UNSIGNED'
	 * So this is a DB-specific list of equivilents.
	 */
	function dbDataType($type){
		$values=Array(
			'unsigned integer'=>'INT'
		);

		if(isset($values[$type]))
			return $values[$type];
		else return '';
	}

	/*
	 * This will return text which has been escaped in a database-friendly manner
	 * Using PHP's addslashes method won't work in MSSQL
	 */
	function addslashes($value){
		if($this->dbConn) return pg_escape_string($this->dbConn, $value);
		else return pg_escape_string($value);
	}

	/*
	 * This changes the index name depending on database requirements.
	 */

	function modifyIndex($index, $spec) {
		return $index;
	}

	/**
	 * The core search engine configuration.
	 * @todo Properly extract the search functions out of the core.
	 *
	 * @param string $keywords Keywords as a space separated string
	 * @return object DataObjectSet of result pages
	 */
	public function searchEngine($classesToSearch, $keywords, $start, $pageLength, $sortBy = "ts_rank DESC", $extraFilter = "", $booleanSearch = false, $alternativeFileFilter = "", $invertedMatch = false) {
		//Fix the keywords to be ts_query compatitble:
		//Spaces must have pipes
		//@TODO: properly handle boolean operators here.
		$keywords=trim($keywords);
		$keywords=str_replace(' ', ' | ', $keywords);
		$keywords=str_replace('"', "'", $keywords);

		$keywords = Convert::raw2sql(trim($keywords));
		$htmlEntityKeywords = htmlentities($keywords, ENT_NOQUOTES);

		//We can get a list of all the tsvector columns though this query:
		//We know what tables to search in based on the $classesToSearch variable:
		$result=DB::query("SELECT table_name, column_name, data_type FROM information_schema.columns WHERE data_type='tsvector' AND table_name in ('" . implode("', '", $classesToSearch) . "');");
		if (!$result->numRecords()) throw new Exception('there are no full text columns to search');

		$tables=Array();

		// Make column selection lists
		$select = array(
			'SiteTree' => array(
				"\"ClassName\"",
				"\"SiteTree\".\"ID\"",
				"\"ParentID\"",
				"\"Title\"",
				"\"URLSegment\"",
				"\"Content\"",
				"\"LastEdited\"",
				"\"Created\"",
				"NULL AS \"Filename\"",
				"NULL AS \"Name\"",
				"\"CanViewType\""
			),
			'File' => array(
				"\"ClassName\"",
				"\"File\".\"ID\"",
				"0 AS \"ParentID\"",
				"\"Title\"",
				"NULL AS \"URLSegment\"",
				"\"Content\"",
				"\"LastEdited\"",
				"\"Created\"",
				"\"Filename\"",
				"\"Name\"",
				"NULL AS \"CanViewType\""
			)
		);

		foreach($result as $row){
			if($row['table_name']=='SiteTree') {
				$showInSearch="AND \"ShowInSearch\"=1 ";
			} elseif($row['table_name']=='File') {
				// File.ShowInSearch was added later, keep the database driver backwards compatible 
				// by checking for its existence first
				$fields = $this->fieldList($row['table_name']);
				if(array_key_exists('ShowInSearch', $fields)) $showInSearch="AND \"ShowInSearch\"=1 ";
				else $showInSearch='';
			} else {
				$showInSearch='';
			}

			//public function extendedSQL($filter = "", $sort = "", $limit = "", $join = "", $having = ""){
			$where = "\"" . $row['table_name'] . "\".\"" . $row['column_name'] . "\" " .  $this->default_fts_search_method . ' q '  . $showInSearch;
			$query = DataList::create($row['table_name'])->where($where, '')->dataQuery()->query();

			$query->addFrom(array('tsearch' => ", to_tsquery('" . $this->get_search_language() . "', '$keywords') AS q"));
			$query->setSelect(array());

			foreach($select[$row['table_name']] as $clause) {
				if(preg_match('/^(.*) +AS +"?([^"]*)"?/i', $clause, $matches)) {
					$query->selectField($matches[1], $matches[2]);
				} else {
					$query->selectField($clause);
				}
			}

			$query->selectField("ts_rank(\"{$row['table_name']}\".\"{$row['column_name']}\", q)", 'Relevance');
			$query->setOrderBy(array());

			//Add this query to the collection
			$tables[] = $query->sql();
		}

		$limit=$pageLength;
		$offset=$start;

		if($keywords)
			$orderBy=" ORDER BY $sortBy";
		else $orderBy='';

		$fullQuery = "SELECT * FROM (" . implode(" UNION ", $tables) . ") AS q1 $orderBy LIMIT $limit OFFSET $offset";

		// Get the total items in this search
		$totalItemsQuery = "SELECT COUNT(*) AS totalitems FROM (" . implode(" UNION ", $tables) . ") AS q1";
		$totalCount = DB::query($totalItemsQuery);

		// Get records
		$records = DB::query($fullQuery);
		foreach($records as $record){
			$objects[] = new $record['ClassName']($record);
		}

<<<<<<< HEAD
		if(isset($objects)) $results = new ArrayList($objects);
		else $results = new ArrayList();
		$list = new PaginatedList($results);
		$list->setLimitItems(false);
		$list->setPageStart($start);
		$list->setPageLength($pageLength);
		$list->setTotalItems($totalCount->value());
		return $list;
=======
		if(class_exists('PaginatedList')) {
			if(isset($objects)) $results = new ArrayList($objects);
			else $results = new ArrayList();
			$list = new PaginatedList($results);
			$list->setPageStart($start);
			$list->setPageLength($pageLength);
			$list->setTotalItems($totalCount);
			return $list;
		} else {
			if(isset($objects)) $results = new DataObjectSet($objects);
			else $results = new DataObjectSet();
			$results->setPageLimits($start, $pageLength, $totalCount);
			return $results;
		}
>>>>>>> 4b3fd28b
	}

	/*
	 * Does this database support transactions?
	 */
	public function supportsTransactions(){
		return $this->supportsTransactions;
	}

	/*
	 * This is a quick lookup to discover if the database supports particular extensions
	 */
	public function supportsExtensions($extensions=Array('partitions', 'tablespaces', 'clustering')){
		if(isset($extensions['partitions']))
			return true;
		elseif(isset($extensions['tablespaces']))
			return true;
		elseif(isset($extensions['clustering']))
			return true;
		else
			return false;
	}
	
	/**
	 * @deprecated 1.0 Use transactionStart() (method required for 2.4.x)
	 */
	public function startTransaction($transaction_mode=false, $session_characteristics=false){
		$this->transactionStart($transaction_mode, $session_characteristics);
	}

	/*
	 * Start a prepared transaction
	 * See http://developer.postgresql.org/pgdocs/postgres/sql-set-transaction.html for details on transaction isolation options
	 */
	public function transactionStart($transaction_mode=false, $session_characteristics=false){
		DB::query('BEGIN;');

		if($transaction_mode)
			DB::query('SET TRANSACTION ' . $transaction_mode . ';');

		if($session_characteristics)
			DB::query('SET SESSION CHARACTERISTICS AS TRANSACTION ' . $session_characteristics . ';');
	}

	/*
	 * Create a savepoint that you can jump back to if you encounter problems
	 */
	public function transactionSavepoint($savepoint){
		DB::query("SAVEPOINT $savepoint;");
	}

	/*
	 * Rollback or revert to a savepoint if your queries encounter problems
	 * If you encounter a problem at any point during a transaction, you may
	 * need to rollback that particular query, or return to a savepoint
	 */
	public function transactionRollback($savepoint=false){

		if($savepoint)
			DB::query("ROLLBACK TO $savepoint;");
		else
			DB::query('ROLLBACK;');

	}
	
	/**
	 * @deprecated 1.0 Use transactionEnd() (method required for 2.4.x)
	 */
	public function endTransaction(){
		$this->transactionEnd();
	}

	/*
	 * Commit everything inside this transaction so far
	 */
	public function transactionEnd(){
		DB::query('COMMIT;');
	}

	/*
	 * Given a tablespace and and location, either create a new one
	 * or update the existing one
	 */
	public function createOrReplaceTablespace($name, $location){
		$existing=DB::query("SELECT spcname, spclocation FROM pg_tablespace WHERE spcname='$name';")->first();

		//NOTE: this location must be empty for this to work
		//We can't seem to change the location of the tablespace through any ALTER commands :(

		//If a tablespace with this name exists, but the location has changed, then drop the current one
		//if($existing && $location!=$existing['spclocation'])
		//	DB::query("DROP TABLESPACE $name;");

		//If this is a new tablespace, or we have dropped the current one:
		if(!$existing || ($existing && $location!=$existing['spclocation']))
			DB::query("CREATE TABLESPACE $name LOCATION '$location';");

	}

	public function createOrReplacePartition($tableName, $partitions, $indexes, $extensions){

		//We need the plpgsql language to be installed for this to work:
		$this->createLanguage('plpgsql');

		$trigger='CREATE OR REPLACE FUNCTION ' . $tableName . '_insert_trigger() RETURNS TRIGGER AS $$ BEGIN ';
		$first=true;

		//Do we need to create a tablespace for this item?
		if($extensions && isset($extensions['tablespace'])){
			$this->createOrReplaceTablespace($extensions['tablespace']['name'], $extensions['tablespace']['location']);
			$tableSpace=' TABLESPACE ' . $extensions['tablespace']['name'];
		} else
			$tableSpace='';

		foreach($partitions as $partition_name=>$partition_value){
			//Check that this child table does not already exist:
			if(!$this->TableExists($partition_name)){
				DB::query("CREATE TABLE \"$partition_name\" (CHECK (" . str_replace('NEW.', '', $partition_value) . ")) INHERITS (\"$tableName\")$tableSpace;");
			} else {
				//Drop the constraint, we will recreate in in the next line
				$constraint_name = "{$partition_name}_pkey";
				$existing_constraint = $this->constraintExists($constraint_name);
				if($existing_constraint){
					DB::query("ALTER TABLE \"$partition_name\" DROP CONSTRAINT \"{$constraint_name}\";");
				}
				$this->dropTrigger(strtolower('trigger_' . $tableName . '_insert'), $tableName);
			}

			DB::query("ALTER TABLE \"$partition_name\" ADD CONSTRAINT \"{$partition_name}_pkey\" PRIMARY KEY (\"ID\");");

			if($first){
				$trigger.='IF';
				$first=false;
			} else
				$trigger.='ELSIF';

			$trigger.=" ($partition_value) THEN INSERT INTO \"$partition_name\" VALUES (NEW.*);";

			if($indexes){
				// We need to propogate the indexes through to the child pages.
				// Some of this code is duplicated, and could be tidied up
				foreach($indexes as $name=>$this_index){

					if($this_index['type']=='fulltext'){
						$fillfactor=$where='';
						if(isset($this_index['fillfactor']))
							$fillfactor='WITH (FILLFACTOR = ' . $this_index['fillfactor'] . ')';
						if(isset($this_index['where']))
							$where='WHERE ' . $this_index['where'];

						DB::query("CREATE INDEX \"" . $this->buildPostgresIndexName($partition_name, $this_index['name'])  . "\" ON \"" . $partition_name . "\" USING " . $this->default_fts_cluster_method . "(\"ts_" . $name . "\") $fillfactor $where");
						$ts_details=$this->fulltext($this_index, $partition_name, $name);
						DB::query($ts_details['triggers']);
					} else {

						if(is_array($this_index))
							$index_name=$this_index['name'];
						else $index_name=trim($this_index, '()');

						$createIndex=$this->getIndexSqlDefinition($partition_name, $index_name, $this_index);
						if($createIndex!==false)
							DB::query($createIndex);
					}
				}
			}

			//Lastly, clustering goes here:
			if($extensions && isset($extensions['cluster'])){
				DB::query("CLUSTER \"$partition_name\" USING \"{$extensions['cluster']}\";");
			}
		}

		$trigger.='ELSE RAISE EXCEPTION \'Value id out of range.  Fix the ' . $tableName . '_insert_trigger() function!\'; END IF; RETURN NULL; END; $$ LANGUAGE plpgsql;';
 		$trigger.='CREATE TRIGGER trigger_' . $tableName . '_insert BEFORE INSERT ON "' . $tableName . '" FOR EACH ROW EXECUTE PROCEDURE ' . $tableName . '_insert_trigger();';

 		DB::query($trigger);

	}

	/*
	 * This will create a language if it doesn't already exist.
	 * This is used by the createOrReplacePartition function, which needs plpgsql
	 */
	public function createLanguage($language){
		$result=DB::query("SELECT lanname FROM pg_language WHERE lanname='$language';")->first();

		if(!$result){
			DB::query("CREATE LANGUAGE $language;");
		}
	}

	/**
	 * Generate a WHERE clause for text matching.
	 * 
	 * @param String $field Quoted field name
	 * @param String $value Escaped search. Can include percentage wildcards.
	 * @param boolean $exact Exact matches or wildcard support.
	 * @param boolean $negate Negate the clause.
	 * @param boolean $caseSensitive Enforce case sensitivity if TRUE or FALSE.
	 *                               Stick with default collation if set to NULL.
	 * @return String SQL
	 */
	public function comparisonClause($field, $value, $exact = false, $negate = false, $caseSensitive = null) {
		if($exact && $caseSensitive === null) {
			$comp = ($negate) ? '!=' : '=';
		} else {
			$comp = ($caseSensitive === true) ? 'LIKE' : 'ILIKE';
			if($negate) $comp = 'NOT ' . $comp;
			$field.='::text';
		}
		
		return sprintf("%s %s '%s'", $field, $comp, $value);
	}

	/**
	 * Function to return an SQL datetime expression that can be used with Postgres
	 * used for querying a datetime in a certain format
	 * @param string $date to be formated, can be either 'now', literal datetime like '1973-10-14 10:30:00' or field name, e.g. '"SiteTree"."Created"'
	 * @param string $format to be used, supported specifiers:
	 * %Y = Year (four digits)
	 * %m = Month (01..12)
	 * %d = Day (01..31)
	 * %H = Hour (00..23)
	 * %i = Minutes (00..59)
	 * %s = Seconds (00..59)
	 * %U = unix timestamp, can only be used on it's own
	 * @return string SQL datetime expression to query for a formatted datetime
	 */
	function formattedDatetimeClause($date, $format) {

		preg_match_all('/%(.)/', $format, $matches);
		foreach($matches[1] as $match) if(array_search($match, array('Y','m','d','H','i','s','U')) === false) user_error('formattedDatetimeClause(): unsupported format character %' . $match, E_USER_WARNING);

		$translate = array(
			'/%Y/' => 'YYYY',
			'/%m/' => 'MM',
			'/%d/' => 'DD',
			'/%H/' => 'HH24',
			'/%i/' => 'MI',
			'/%s/' => 'SS',
		);
		$format = preg_replace(array_keys($translate), array_values($translate), $format);

		if(preg_match('/^now$/i', $date)) {
			$date = "NOW()";
		} else if(preg_match('/^\d{4}-\d{2}-\d{2} \d{2}:\d{2}:\d{2}$/i', $date)) {
			$date = "TIMESTAMP '$date'";
		}

		if($format == '%U') return "FLOOR(EXTRACT(epoch FROM $date))";

		return "to_char($date, TEXT '$format')";

	}

	/**
	 * Function to return an SQL datetime expression that can be used with Postgres
	 * used for querying a datetime addition
	 * @param string $date, can be either 'now', literal datetime like '1973-10-14 10:30:00' or field name, e.g. '"SiteTree"."Created"'
	 * @param string $interval to be added, use the format [sign][integer] [qualifier], e.g. -1 Day, +15 minutes, +1 YEAR
	 * supported qualifiers:
	 * - years
	 * - months
	 * - days
	 * - hours
	 * - minutes
	 * - seconds
	 * This includes the singular forms as well
	 * @return string SQL datetime expression to query for a datetime (YYYY-MM-DD hh:mm:ss) which is the result of the addition
	 */
	function datetimeIntervalClause($date, $interval) {

		if(preg_match('/^now$/i', $date)) {
			$date = "NOW()";
		} else if(preg_match('/^\d{4}-\d{2}-\d{2} \d{2}:\d{2}:\d{2}$/i', $date)) {
			$date = "TIMESTAMP '$date'";
		}

		// ... when being too precise becomes a pain. we need to cut of the fractions.
		// TIMESTAMP(0) doesn't work because it rounds instead flooring
		return "CAST(SUBSTRING(CAST($date + INTERVAL '$interval' AS VARCHAR) FROM 1 FOR 19) AS TIMESTAMP)";
	}

	/**
	 * Function to return an SQL datetime expression that can be used with Postgres
	 * used for querying a datetime substraction
	 * @param string $date1, can be either 'now', literal datetime like '1973-10-14 10:30:00' or field name, e.g. '"SiteTree"."Created"'
	 * @param string $date2 to be substracted of $date1, can be either 'now', literal datetime like '1973-10-14 10:30:00' or field name, e.g. '"SiteTree"."Created"'
	 * @return string SQL datetime expression to query for the interval between $date1 and $date2 in seconds which is the result of the substraction
	 */
	function datetimeDifferenceClause($date1, $date2) {

		if(preg_match('/^now$/i', $date1)) {
			$date1 = "NOW()";
		} else if(preg_match('/^\d{4}-\d{2}-\d{2} \d{2}:\d{2}:\d{2}$/i', $date1)) {
			$date1 = "TIMESTAMP '$date1'";
		}

		if(preg_match('/^now$/i', $date2)) {
			$date2 = "NOW()";
		} else if(preg_match('/^\d{4}-\d{2}-\d{2} \d{2}:\d{2}:\d{2}$/i', $date2)) {
			$date2 = "TIMESTAMP '$date2'";
		}

		return "(FLOOR(EXTRACT(epoch FROM $date1)) - FLOOR(EXTRACT(epoch from $date2)))";
	}

	/**
	 * Return a set type-formatted string
	 * This is used for Multi-enum support, which isn't actually supported by Postgres.
	 * Throws a user error to show our lack of support, and return an "int", specifically for sapphire
	 * tests that test multi-enums. This results in a test failure, but not crashing the test run.
	 *
	 * @param array $values Contains a tokenised list of info about this data type
	 * @return string
	 */
	public function set($values){
		user_error("PostGreSQL does not support multi-enum");
		return "int";
	}

	/**
	 * Set the current language for the tsearch functions
	 *
	 * @todo: somehow link this to the locale options?
	 *
	 * @param string $lang
	 */
	public function set_search_language($lang){
		$this->search_language=$lang;
	}

	/**
	 * Returns the current language for the tsearch functions
	 *
	 * @param string $lang
	 */
	public function get_search_language(){
		return $this->search_language;
	}
}

/**
 * A result-set from a PostgreSQL database.
 * @package sapphire
 * @subpackage model
 */
class PostgreSQLQuery extends SS_Query {
	/**
	 * The MySQLDatabase object that created this result set.
	 * @var PostgreSQLDatabase
	 */
	private $database;

	/**
	 * The internal Postgres handle that points to the result set.
	 * @var resource
	 */
	private $handle;

	/**
	 * Hook the result-set given into a Query class, suitable for use by sapphire.
	 * @param database The database object that created this query.
	 * @param handle the internal Postgres handle that is points to the resultset.
	 */
	public function __construct(PostgreSQLDatabase $database, $handle) {
		$this->database = $database;
		$this->handle = $handle;
	}

	public function __destruct() {
		if(is_resource($this->handle)) pg_free_result($this->handle);
	}

	public function seek($row) {
		return pg_result_seek($this->handle, $row);
	}

	public function numRecords() {
		return pg_num_rows($this->handle);
	}

	public function nextRecord() {
		if($data = pg_fetch_assoc($this->handle)) {
			return $data;
		} else {
			return false;
		}
	}

}
<|MERGE_RESOLUTION|>--- conflicted
+++ resolved
@@ -171,7 +171,7 @@
 		} elseif(pg_connection_status($this->dbConn) != PGSQL_CONNECTION_OK) {
 			throw new ErrorException(pg_last_error($this->dbConn));
 		}
-			
+
 		//By virtue of getting here, the connection is active:
 		$this->active=true;
 		$this->database = $dbName;
@@ -523,7 +523,7 @@
 	/**
 	 * Builds the internal Postgres index name given the silverstripe table and index name
 	 * @param string $tableName
-	 * @param string $indexName 
+	 * @param string $indexName
 	 * @param string $prefix The optional prefix for the index. Defaults to "ix" for indexes.
 	 * @return string The postgres name of the index
 	 */
@@ -586,7 +586,7 @@
 		$drop_triggers=false;
 		$triggers=false;
 		if($alteredIndexes) foreach($alteredIndexes as $indexName=>$indexSpec) {
-			
+
 			$indexSpec = $this->parseIndexSpec($indexName, $indexSpec);
 			$indexNamePG = $this->buildPostgresIndexName($tableName, $indexName);
 
@@ -609,7 +609,7 @@
 				$fulltexts .= "ALTER TABLE \"{$tableName}\" ADD COLUMN {$ts_details['fulltexts']};";
 				$triggers .= $ts_details['triggers'];
 			}
-			
+
 			// Create index action (including fulltext)
 			$alterIndexList[] = "DROP INDEX IF EXISTS \"$indexNamePG\";";
 			$createIndex = $this->getIndexSqlDefinition($tableName, $indexName, $indexSpec);
@@ -618,7 +618,7 @@
 
 		//Add the new indexes:
 		if($newIndexes) foreach($newIndexes as $indexName => $indexSpec){
-			
+
 			$indexSpec = $this->parseIndexSpec($indexName, $indexSpec);
 			$indexNamePG = $this->buildPostgresIndexName($tableName, $indexName);
 			//If we have a fulltext search request, then we need to create a special column
@@ -631,7 +631,7 @@
 					$triggers.=$ts_details['triggers'];
 				}
 			}
-			
+
 			//Check that this index doesn't already exist:
  			$indexes=$this->indexList($tableName);
  			if(isset($indexes[$indexName])){
@@ -926,7 +926,7 @@
 		//}
 
 		//return self::$cached_fieldlists[$table];
-		
+
 		return $output;
 	}
 
@@ -991,9 +991,9 @@
 		}
 		return $indexSpec;
 	}
-	
-	/**
-	 * Splits a spec string safely, considering quoted columns, whitespace, 
+
+	/**
+	 * Splits a spec string safely, considering quoted columns, whitespace,
 	 * and cleaning brackets
 	 * @param string $spec The input index specification
 	 * @return array List of columns in the spec
@@ -1002,12 +1002,12 @@
 		// Remove any leading/trailing brackets and outlying modifiers
 		// E.g. 'unique (Title, "QuotedColumn");' => 'Title, "QuotedColumn"'
 		$containedSpec = preg_replace('/(.*\(\s*)|(\s*\).*)/', '', $spec);
-		
+
 		// Split potentially quoted modifiers
 		// E.g. 'Title, "QuotedColumn"' => array('Title', 'QuotedColumn')
 		return preg_split('/"?\s*,\s*"?/', trim($containedSpec, '(") '));
 	}
-	
+
 	/**
 	 * Builds a properly quoted column list from an array
 	 * @param array $columns List of columns to implode
@@ -1017,7 +1017,7 @@
 		if(empty($columns)) return '';
 		return '"' . implode('","', $columns) . '"';
 	}
-	
+
 	/**
 	 * Given an index specification in the form of a string ensure that each
 	 * column name is property quoted, stripping brackets and modifiers.
@@ -1029,11 +1029,11 @@
 		$bits = $this->explodeColumnString($spec);
 		return $this->implodeColumnList($bits);
 	}
-	
+
 	/**
 	 * Given an index spec determines the index type
 	 * @param type $spec
-	 * @return string 
+	 * @return string
 	 */
 	function determineIndexType($spec) {
 		// check array spec
@@ -1045,7 +1045,7 @@
 			return 'index';
 		}
 	}
-	
+
 	/**
 	 * Converts an array or string index spec into a universally useful array
 	 * @see convertIndexSpec() for approximate inverse
@@ -1053,13 +1053,13 @@
 	 * @return array The resulting spec array with the required fields name, type, and value
 	 */
 	function parseIndexSpec($name, $spec){
-		
+
 		// Do minimal cleanup on any already parsed spec
 		if(is_array($spec)) {
 			$spec['value'] = $this->quoteColumnSpecString($spec['value']);
 			return $spec;
 		}
-		
+
 		// Nicely formatted spec!
 		return array(
 			'name' => $name,
@@ -1076,7 +1076,7 @@
 		//NOTE: it is possible for *_renamed tables to have indexes whose names are not updates
 		//Therefore, we now check for the existance of indexes before we create them.
 		//This is techically a bug, since new tables will not be indexed.
-		
+
 		// If requesting the definition rather than the DDL
 		if($asDbValue) {
 			$indexName=trim($indexName, '()');
@@ -1100,7 +1100,7 @@
 
 		//create a type-specific index
 		// NOTE:  hash should be removed.  This is only here to demonstrate how other indexes can be made
-		// NOTE: Quote the index name to preserve case sensitivity 
+		// NOTE: Quote the index name to preserve case sensitivity
 		switch ($indexSpec['type']) {
 			case 'fulltext':
 				// @see fulltext() for the definition of the trigger that ts_$IndexName uses for fulltext searching
@@ -1153,7 +1153,7 @@
 		$this->query("DROP INDEX \"$indexName\"");
 		$this->query("ALTER TABLE \"$tableName\" ADD $indexType \"$indexName\" $indexFields");
 	}
-	
+
 	/**
 	 * Given a trigger name attempt to determine the columns upon which it acts
 	 * @param string $triggerName Postgres trigger name
@@ -1169,7 +1169,7 @@
 		if(strpos($trigger['tgargs'],'\000') !== false) {
 			$argList = explode('\000', $trigger['tgargs']);
 			array_pop($argList);
-			
+
 		// Option 2: hex-encoded (not sure why this happens, depends on PGSQL config)
 		} else {
 			$bytes = str_split($trigger['tgargs'],2);
@@ -1184,7 +1184,7 @@
 				}
 			}
 		}
-			
+
 		// Drop first two arguments (trigger name and config name) and implode into nice list
 		return array_slice($argList, 2);
 	}
@@ -1204,7 +1204,7 @@
   		foreach($indexes as $index) {
   			// Key for the indexList array.  Differs from other DB implementations, which is why
   			// requireIndex() needed to be overridden
-  			$indexName = $index['indexname']; 
+  			$indexName = $index['indexname'];
 
   			//We don't actually need the entire created command, just a few bits:
   			$prefix='';
@@ -1248,25 +1248,25 @@
 
 	/**
 	 * Generate the given index in the database, modifying whatever already exists as necessary.
-	 * 
+	 *
 	 * The keys of the array are the names of the index.
 	 * The values of the array can be one of:
 	 *  - true: Create a single column index on the field named the same as the index.
 	 *  - array('type' => 'index|unique|fulltext', 'value' => 'FieldA, FieldB'): This gives you full
 	 *    control over the index.
-	 * 
+	 *
 	 * @param string $table The table name.
 	 * @param string $index The index name.
 	 * @param string|boolean $spec The specification of the index. See requireTable() for more information.
 	 */
 	function requireIndex($table, $index, $spec) {
 		$newTable = false;
-		
+
 		//DB Abstraction: remove this ===true option as a possibility?
 		if($spec === true) {
 			$spec = "(\"$index\")";
 		}
-		
+
 		//Indexes specified as arrays cannot be checked with this line: (it flattens out the array)
 		if(!is_array($spec)) {
 			$spec = preg_replace('/\s*,\s*/', ',', $spec);
@@ -1277,13 +1277,13 @@
 		if(!$newTable && !isset($this->indexList[$table])) {
 			$this->indexList[$table] = $this->indexList($table);
 		}
-						
+
 		//Fix up the index for database purposes
 		$index=DB::getConn()->getDbSqlDefinition($table, $index, null, true);
-		
+
 		//Fix the key for database purposes
 		$index_alt = $this->buildPostgresIndexName($table, $index);
-				
+
 		if(!$newTable) {
 			if(isset($this->indexList[$table][$index_alt])) {
 				if(is_array($this->indexList[$table][$index_alt])) {
@@ -1293,14 +1293,14 @@
 				}
 			}
 		}
-		
+
 		if($newTable || !isset($this->indexList[$table][$index_alt])) {
 			$this->transCreateIndex($table, $index, $spec);
 			$this->alterationMessage("Index $table.$index: created as " . DB::getConn()->convertIndexSpec($spec),"created");
 		} else if($array_spec != DB::getConn()->convertIndexSpec($spec)) {
 			$this->transAlterIndex($table, $index, $spec);
 			$spec_msg=DB::getConn()->convertIndexSpec($spec);
-			$this->alterationMessage("Index $table.$index: changed to $spec_msg <i style=\"color: #AAA\">(from {$array_spec})</i>","changed");			
+			$this->alterationMessage("Index $table.$index: changed to $spec_msg <i style=\"color: #AAA\">(from {$array_spec})</i>","changed");
 		}
 	}
 
@@ -1897,7 +1897,6 @@
 			$objects[] = new $record['ClassName']($record);
 		}
 
-<<<<<<< HEAD
 		if(isset($objects)) $results = new ArrayList($objects);
 		else $results = new ArrayList();
 		$list = new PaginatedList($results);
@@ -1906,22 +1905,6 @@
 		$list->setPageLength($pageLength);
 		$list->setTotalItems($totalCount->value());
 		return $list;
-=======
-		if(class_exists('PaginatedList')) {
-			if(isset($objects)) $results = new ArrayList($objects);
-			else $results = new ArrayList();
-			$list = new PaginatedList($results);
-			$list->setPageStart($start);
-			$list->setPageLength($pageLength);
-			$list->setTotalItems($totalCount);
-			return $list;
-		} else {
-			if(isset($objects)) $results = new DataObjectSet($objects);
-			else $results = new DataObjectSet();
-			$results->setPageLimits($start, $pageLength, $totalCount);
-			return $results;
-		}
->>>>>>> 4b3fd28b
 	}
 
 	/*
@@ -2115,7 +2098,7 @@
 
 	/**
 	 * Generate a WHERE clause for text matching.
-	 * 
+	 *
 	 * @param String $field Quoted field name
 	 * @param String $value Escaped search. Can include percentage wildcards.
 	 * @param boolean $exact Exact matches or wildcard support.
@@ -2132,7 +2115,7 @@
 			if($negate) $comp = 'NOT ' . $comp;
 			$field.='::text';
 		}
-		
+
 		return sprintf("%s %s '%s'", $field, $comp, $value);
 	}
 
