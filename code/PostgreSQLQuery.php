<?php

namespace SilverStripe\PostgreSQL;

use SilverStripe\ORM\Connect\Query;

/**
 * A result-set from a PostgreSQL database.
 *
 * @package sapphire
 * @subpackage model
 */
class PostgreSQLQuery extends Query
{
    /**
     * The internal Postgres handle that points to the result set.
     * @var resource
     */
    private $handle;

    private $columnNames = [];

    /**
     * Mapping of postgresql types to PHP types
     * Note that the bool => int mapping is by design, designed to mimic MySQL's behaviour
     * @var array
     */
    protected static $typeMapping = [
        'bool' => 'int',
        'int2' => 'int',
        'int4' => 'int',
        'int8' => 'int',
        'float4' => 'float',
        'float8' => 'float',
        'numeric' => 'float',
    ];

    /**
     * Hook the result-set given into a Query class, suitable for use by sapphire.
     * @param resource $handle the internal Postgres handle that is points to the resultset.
     */
    public function __construct($handle)
    {
        $this->handle = $handle;

        $numColumns = pg_num_fields($handle);
        for ($i = 0; $i<$numColumns; $i++) {
            $this->columnNames[$i] = pg_field_name($handle, $i);
        }
    }

    public function __destruct()
    {
        if (is_resource($this->handle)) {
            pg_free_result($this->handle);
        }
    }

    public function getIterator()
    {
<<<<<<< HEAD
        while ($data = pg_fetch_assoc($this->handle)) {
            yield $data;
        }
=======
        pg_result_seek($this->handle, $row);
        return $this->nextRecord();
>>>>>>> 0d9fcabc
    }

    public function numRecords()
    {
        return pg_num_rows($this->handle);
    }
<<<<<<< HEAD
=======

    public function nextRecord()
    {
        $row = pg_fetch_array($this->handle, null, PGSQL_NUM);

        // Correct non-string types
        if ($row) {
            $record = [];

            foreach ($row as $i => $v) {
                $k = $this->columnNames[$i];
                $record[$k] = $v;
                $type = pg_field_type($this->handle, $i);
                if (isset(self::$typeMapping[$type])) {
                    settype($record[$k], self::$typeMapping[$type]);
                }
            }

            return $record;
        }

        return false;
    }
>>>>>>> 0d9fcabc
}<|MERGE_RESOLUTION|>--- conflicted
+++ resolved
@@ -44,7 +44,7 @@
         $this->handle = $handle;
 
         $numColumns = pg_num_fields($handle);
-        for ($i = 0; $i<$numColumns; $i++) {
+        for ($i = 0; $i < $numColumns; $i++) {
             $this->columnNames[$i] = pg_field_name($handle, $i);
         }
     }
@@ -58,22 +58,15 @@
 
     public function getIterator()
     {
-<<<<<<< HEAD
-        while ($data = pg_fetch_assoc($this->handle)) {
+        while ($data = $this->nextRecord()) {
             yield $data;
         }
-=======
-        pg_result_seek($this->handle, $row);
-        return $this->nextRecord();
->>>>>>> 0d9fcabc
     }
 
     public function numRecords()
     {
         return pg_num_rows($this->handle);
     }
-<<<<<<< HEAD
-=======
 
     public function nextRecord()
     {
@@ -97,5 +90,4 @@
 
         return false;
     }
->>>>>>> 0d9fcabc
 }