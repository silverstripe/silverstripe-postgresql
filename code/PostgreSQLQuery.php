--- conflicted
+++ resolved
@@ -58,16 +58,9 @@
 
     public function getIterator()
     {
-<<<<<<< HEAD
         while ($data = $this->nextRecord()) {
             yield $data;
         }
-=======
-        // Specifying the zero-th record here will reset the pointer
-        $result = pg_fetch_array($this->handle, $row, PGSQL_NUM);
-
-        return $this->parseResult($result);
->>>>>>> a7c3450d
     }
 
     public function numRecords()
