<?php

/**
 * PostgreSQL schema manager
 * 
 * @package sapphire
 * @subpackage model
 */
class PostgreSQLSchemaManager extends DBSchemaManager
{

    /**
     * Identifier for this schema, used for configuring schema-specific table 
     * creation options
     */
    const ID = 'PostgreSQL';

    /**
     * Instance of the database controller this schema belongs to
     * 
     * @var PostgreSQLDatabase
     */
    protected $database = null;

    /**
     * This holds a copy of all the constraint results that are returned
     * via the function constraintExists().  This is a bit faster than
     * repeatedly querying this column, and should allow the database
     * to use it's built-in caching features for better queries.
     *
     * @var array
     */
    protected static $cached_constraints = array();

    /**
     *
     * This holds a copy of all the queries that run through the function fieldList()
     * This is one of the most-often called functions, and repeats itself a great deal in the unit tests.
     *
     * @var array
     */
    protected static $cached_fieldlists = array();

    protected function indexKey($table, $index, $spec)
    {
        return $this->buildPostgresIndexName($table, $index);
    }

    /**
     * Creates a postgres database, ignoring model_schema_as_database
     * 
     * @param string $name
     */
    public function createPostgresDatabase($name)
    {
        $this->query("CREATE DATABASE \"$name\";");
    }

    public function createDatabase($name)
    {
        if (PostgreSQLDatabase::model_schema_as_database()) {
            $schemaName = $this->database->databaseToSchemaName($name);
            return $this->createSchema($schemaName);
        }
        return $this->createPostgresDatabase($name);
    }

    /**
     * Determines if a postgres database exists, ignoring model_schema_as_database
     * 
     * @param string $name
     * @return boolean
     */
    public function postgresDatabaseExists($name)
    {
        $result = $this->preparedQuery("SELECT datname FROM pg_database WHERE datname = ?;", array($name));
        return $result->first() ? true : false;
    }

    public function databaseExists($name)
    {
        if (PostgreSQLDatabase::model_schema_as_database()) {
            $schemaName = $this->database->databaseToSchemaName($name);
            return $this->schemaExists($schemaName);
        }
        return $this->postgresDatabaseExists($name);
    }

    /**
     * Determines the list of all postgres databases, ignoring model_schema_as_database
     * 
     * @return array
     */
    public function postgresDatabaseList()
    {
        return $this->query("SELECT datname FROM pg_database WHERE datistemplate=false;")->column();
    }

    public function databaseList()
    {
        if (PostgreSQLDatabase::model_schema_as_database()) {
            $schemas = $this->schemaList();
            $names = array();
            foreach ($schemas as $schema) {
                $names[] = $this->database->schemaToDatabaseName($schema);
            }
            return array_unique($names);
        }
        return $this->postgresDatabaseList();
    }
    /**
     * Drops a postgres database, ignoring model_schema_as_database
     * 
     * @param string $name
     */
    public function dropPostgresDatabase($name)
    {
        $nameSQL = $this->database->escapeIdentifier($name);
        $this->query("DROP DATABASE $nameSQL;");
    }

    public function dropDatabase($name)
    {
        if (PostgreSQLDatabase::model_schema_as_database()) {
            $schemaName = $this->database->databaseToSchemaName($name);
            return $this->dropSchema($schemaName);
        }
        $this->dropPostgresDatabase($name);
    }

    /**
     * Returns true if the schema exists in the current database
     * 
     * @param string $name
     * @return boolean
     */
    public function schemaExists($name)
    {
        return $this->preparedQuery(
            "SELECT nspname FROM pg_catalog.pg_namespace WHERE nspname = ?;",
            array($name)
        )->first() ? true : false;
    }

    /**
     * Creates a schema in the current database
     * 
     * @param string $name
     */
    public function createSchema($name)
    {
        $nameSQL = $this->database->escapeIdentifier($name);
        $this->query("CREATE SCHEMA $nameSQL;");
    }

    /**
     * Drops a schema from the database. Use carefully!
     * 
     * @param string $name
     */
    public function dropSchema($name)
    {
        $nameSQL = $this->database->escapeIdentifier($name);
        $this->query("DROP SCHEMA $nameSQL CASCADE;");
    }

    /**
     * Returns the list of all available schemas on the current database
     * 
     * @return array
     */
    public function schemaList()
    {
        return $this->query("
			SELECT nspname
			FROM pg_catalog.pg_namespace
			WHERE nspname <> 'information_schema' AND nspname !~ E'^pg_'"
        )->column();
    }

    public function createTable($table, $fields = null, $indexes = null, $options = null, $advancedOptions = null)
    {
        $fieldSchemas = $indexSchemas = "";
        if ($fields) {
            foreach ($fields as $k => $v) {
                $fieldSchemas .= "\"$k\" $v,\n";
            }
        }
        if (!empty($options[self::ID])) {
            $addOptions = $options[self::ID];
        } elseif (!empty($options[get_class($this)])) {
            Deprecation::notice('3.2', 'Use PostgreSQLSchemaManager::ID for referencing postgres-specific table creation options');
            $addOptions = $options[get_class($this)];
        } else {
            $addOptions = null;
        }

        //First of all, does this table already exist
        $doesExist = $this->hasTable($table);
        if ($doesExist) {
            // Table already exists, just return the name, in line with baseclass documentation.
            return $table;
        }

        //If we have a fulltext search request, then we need to create a special column
        //for GiST searches
        $fulltexts = '';
        $triggers = '';
        if ($indexes) {
            foreach ($indexes as $name => $this_index) {
                if (is_array($this_index) && $this_index['type'] == 'fulltext') {
                    $ts_details = $this->fulltext($this_index, $table, $name);
                    $fulltexts .= $ts_details['fulltexts'] . ', ';
                    $triggers .= $ts_details['triggers'];
                }
            }
        }

        if ($indexes) {
            foreach ($indexes as $k => $v) {
                $indexSchemas .= $this->getIndexSqlDefinition($table, $k, $v) . "\n";
            }
        }

        //Do we need to create a tablespace for this item?
        if ($advancedOptions && isset($advancedOptions['tablespace'])) {
            $this->createOrReplaceTablespace(
                $advancedOptions['tablespace']['name'],
                $advancedOptions['tablespace']['location']
            );
            $tableSpace = ' TABLESPACE ' . $advancedOptions['tablespace']['name'];
        } else {
            $tableSpace = '';
        }

        $this->query("CREATE TABLE \"$table\" (
				$fieldSchemas
				$fulltexts
				primary key (\"ID\")
			)$tableSpace; $indexSchemas $addOptions");

        if ($triggers!='') {
            $this->query($triggers);
        }

        //If we have a partitioning requirement, we do that here:
        if ($advancedOptions && isset($advancedOptions['partitions'])) {
            $this->createOrReplacePartition($table, $advancedOptions['partitions'], $indexes, $advancedOptions);
        }

        //Lastly, clustering goes here:
        if ($advancedOptions && isset($advancedOptions['cluster'])) {
            $this->query("CLUSTER \"$table\" USING \"{$advancedOptions['cluster']}\";");
        }

        return $table;
    }

    /**
     * Builds the internal Postgres index name given the silverstripe table and index name
     * 
     * @param string $tableName
     * @param string $indexName 
     * @param string $prefix The optional prefix for the index. Defaults to "ix" for indexes.
     * @return string The postgres name of the index
     */
    protected function buildPostgresIndexName($tableName, $indexName, $prefix = 'ix')
    {

        // Assume all indexes also contain the table name
        // MD5 the table/index name combo to keep it to a fixed length.
        // Exclude the prefix so that the trigger name can be easily generated from the index name
        $indexNamePG = "{$prefix}_" . md5("{$tableName}_{$indexName}");

        // Limit to 63 characters
        if (strlen($indexNamePG) > 63) {
            return substr($indexNamePG, 0, 63);
        } else {
            return $indexNamePG;
        }
    }

    /**
     * Builds the internal Postgres trigger name given the silverstripe table and trigger name
     * 
     * @param string $tableName
     * @param string $triggerName
     * @return string The postgres name of the trigger
     */
    public function buildPostgresTriggerName($tableName, $triggerName)
    {
        // Kind of cheating, but behaves the same way as indexes
        return $this->buildPostgresIndexName($tableName, $triggerName, 'ts');
    }

    public function alterTable($table, $newFields = null, $newIndexes = null, $alteredFields = null, $alteredIndexes = null, $alteredOptions = null, $advancedOptions = null)
    {
        $alterList = array();
        if ($newFields) {
            foreach ($newFields as $fieldName => $fieldSpec) {
                $alterList[] = "ADD \"$fieldName\" $fieldSpec";
            }
        }

        if ($alteredFields) {
            foreach ($alteredFields as $indexName => $indexSpec) {
                $val = $this->alterTableAlterColumn($table, $indexName, $indexSpec);
                if (!empty($val)) {
                    $alterList[] = $val;
                }
            }
        }

        //Do we need to do anything with the tablespaces?
        if ($alteredOptions && isset($advancedOptions['tablespace'])) {
            $this->createOrReplaceTablespace($advancedOptions['tablespace']['name'], $advancedOptions['tablespace']['location']);
            $this->query("ALTER TABLE \"$table\" SET TABLESPACE {$advancedOptions['tablespace']['name']};");
        }

        //DB ABSTRACTION: we need to change the constraints to be a separate 'add' command,
        //see http://www.postgresql.org/docs/8.1/static/sql-altertable.html
        $alterIndexList = array();
        //Pick up the altered indexes here:
        $fieldList = $this->fieldList($table);
        $fulltexts = false;
        $drop_triggers = false;
        $triggers = false;
        if ($alteredIndexes) {
            foreach ($alteredIndexes as $indexName=>$indexSpec) {
                $indexSpec = $this->parseIndexSpec($indexName, $indexSpec);
                $indexNamePG = $this->buildPostgresIndexName($table, $indexName);

                if ($indexSpec['type']=='fulltext') {
                    //For full text indexes, we need to drop the trigger, drop the index, AND drop the column

                //Go and get the tsearch details:
                $ts_details = $this->fulltext($indexSpec, $table, $indexName);

                //Drop this column if it already exists:

                //No IF EXISTS option is available for Postgres <9.0
                if (array_key_exists($ts_details['ts_name'], $fieldList)) {
                    $fulltexts.="ALTER TABLE \"{$table}\" DROP COLUMN \"{$ts_details['ts_name']}\";";
                }

                // We'll execute these later:
                $triggerNamePG = $this->buildPostgresTriggerName($table, $indexName);
                    $drop_triggers.= "DROP TRIGGER IF EXISTS \"$triggerNamePG\" ON \"$table\";";
                    $fulltexts .= "ALTER TABLE \"{$table}\" ADD COLUMN {$ts_details['fulltexts']};";
                    $triggers .= $ts_details['triggers'];
                }

            // Create index action (including fulltext)
            $alterIndexList[] = "DROP INDEX IF EXISTS \"$indexNamePG\";";
                $createIndex = $this->getIndexSqlDefinition($table, $indexName, $indexSpec);
                if ($createIndex!==false) {
                    $alterIndexList[] = $createIndex;
                }
            }
        }

        //Add the new indexes:
        if ($newIndexes) {
            foreach ($newIndexes as $indexName => $indexSpec) {
                $indexSpec = $this->parseIndexSpec($indexName, $indexSpec);
                $indexNamePG = $this->buildPostgresIndexName($table, $indexName);
            //If we have a fulltext search request, then we need to create a special column
            //for GiST searches
            //Pick up the new indexes here:
            if ($indexSpec['type']=='fulltext') {
                $ts_details=$this->fulltext($indexSpec, $table, $indexName);
                if (!isset($fieldList[$ts_details['ts_name']])) {
                    $fulltexts.="ALTER TABLE \"{$table}\" ADD COLUMN {$ts_details['fulltexts']};";
                    $triggers.=$ts_details['triggers'];
                }
            }

            //Check that this index doesn't already exist:
            $indexes=$this->indexList($table);
                if (isset($indexes[$indexName])) {
                    $alterIndexList[] = "DROP INDEX IF EXISTS \"$indexNamePG\";";
                }

                $createIndex=$this->getIndexSqlDefinition($table, $indexName, $indexSpec);
                if ($createIndex!==false) {
                    $alterIndexList[] = $createIndex;
                }
            }
        }

        if ($alterList) {
            $alterations = implode(",\n", $alterList);
            $this->query("ALTER TABLE \"$table\" " . $alterations);
        }

        //Do we need to create a tablespace for this item?
        if ($advancedOptions && isset($advancedOptions['extensions']['tablespace'])) {
            $extensions=$advancedOptions['extensions'];
            $this->createOrReplaceTablespace($extensions['tablespace']['name'], $extensions['tablespace']['location']);
        }

        if ($alteredOptions && isset($this->class) && isset($alteredOptions[$this->class])) {
            $this->query(sprintf("ALTER TABLE \"%s\" %s", $table, $alteredOptions[$this->class]));
            Database::alteration_message(
                sprintf("Table %s options changed: %s", $table, $alteredOptions[$this->class]),
                "changed"
            );
        }

        //Create any fulltext columns and triggers here:
        if ($fulltexts) {
            $this->query($fulltexts);
        }
        if ($drop_triggers) {
            $this->query($drop_triggers);
        }

        if ($triggers) {
            $this->query($triggers);

            $triggerbits=explode(';', $triggers);
            foreach ($triggerbits as $trigger) {
                $trigger_fields=$this->triggerFieldsFromTrigger($trigger);

                if ($trigger_fields) {
                    //We need to run a simple query to force the database to update the triggered columns
                    $this->query("UPDATE \"{$table}\" SET \"{$trigger_fields[0]}\"=\"$trigger_fields[0]\";");
                }
            }
        }

        foreach ($alterIndexList as $alteration) {
            $this->query($alteration);
        }

        //If we have a partitioning requirement, we do that here:
        if ($advancedOptions && isset($advancedOptions['partitions'])) {
            $this->createOrReplacePartition($table, $advancedOptions['partitions']);
        }

        //Lastly, clustering goes here:
        if ($advancedOptions && isset($advancedOptions['cluster'])) {
            $clusterIndex = $this->buildPostgresIndexName($table, $advancedOptions['cluster']);
            $this->query("CLUSTER \"$table\" USING \"$clusterIndex\";");
        } else {
            //Check that clustering is not on this table, and if it is, remove it:

            //This is really annoying.  We need the oid of this table:
            $stats = $this->preparedQuery(
                "SELECT relid FROM pg_stat_user_tables WHERE relname = ?;",
                array($table)
            )->first();
            $oid=$stats['relid'];

            //Now we can run a long query to get the clustered status:
            //If anyone knows a better way to get the clustered status, then feel free to replace this!
            $clustered = $this->preparedQuery("
				SELECT c2.relname, i.indisclustered 
				FROM pg_catalog.pg_class c, pg_catalog.pg_class c2, pg_catalog.pg_index i
				WHERE c.oid = ? AND c.oid = i.indrelid AND i.indexrelid = c2.oid AND indisclustered='t';",
<<<<<<< HEAD
                array($oid)
            )->first();

            if ($clustered) {
                $this->query("ALTER TABLE \"$table\" SET WITHOUT CLUSTER;");
            }
        }
    }

    /*
     * Creates an ALTER expression for a column in PostgreSQL
     *
     * @param $tableName Name of the table to be altered
     * @param $colName   Name of the column to be altered
     * @param $colSpec   String which contains conditions for a column
     * @return string
     */
    private function alterTableAlterColumn($tableName, $colName, $colSpec)
    {
        // First, we split the column specifications into parts
        // TODO: this returns an empty array for the following string: int(11) not null auto_increment
        //		 on second thoughts, why is an auto_increment field being passed through?

        $pattern = '/^([\w()]+)\s?((?:not\s)?null)?\s?(default\s[\w\']+)?\s?(check\s[\w()\'",\s]+)?$/i';
        preg_match($pattern, $colSpec, $matches);

        if (sizeof($matches)==0) {
            return '';
        }

        if ($matches[1]=='serial8') {
            return '';
        }

        if (isset($matches[1])) {
            $alterCol = "ALTER COLUMN \"$colName\" TYPE $matches[1]\n";

            // SET null / not null
            if (!empty($matches[2])) {
                $alterCol .= ",\nALTER COLUMN \"$colName\" SET $matches[2]";
            }

            // SET default (we drop it first, for reasons of precaution)
            if (!empty($matches[3])) {
                $alterCol .= ",\nALTER COLUMN \"$colName\" DROP DEFAULT";
                $alterCol .= ",\nALTER COLUMN \"$colName\" SET $matches[3]";
            }

            // SET check constraint (The constraint HAS to be dropped)
            $existing_constraint=$this->query("SELECT conname FROM pg_constraint WHERE conname='{$tableName}_{$colName}_check';")->value();
            if (isset($matches[4])) {
                //Take this new constraint and see what's outstanding from the target table:
                $constraint_bits=explode('(', $matches[4]);
                $constraint_values=trim($constraint_bits[2], ')');
                $constraint_values_bits=explode(',', $constraint_values);
                $default=trim($constraint_values_bits[0], " '");

                //Now go and convert anything that's not in this list to 'Page'
                //We have to run this as a query, not as part of the alteration queries due to the way they are constructed.
                $updateConstraint='';
                $updateConstraint.="UPDATE \"{$tableName}\" SET \"$colName\"='$default' WHERE \"$colName\" NOT IN ($constraint_values);";
                if ($this->hasTable("{$tableName}_Live")) {
                    $updateConstraint.="UPDATE \"{$tableName}_Live\" SET \"$colName\"='$default' WHERE \"$colName\" NOT IN ($constraint_values);";
                }
                if ($this->hasTable("{$tableName}_versions")) {
                    $updateConstraint.="UPDATE \"{$tableName}_versions\" SET \"$colName\"='$default' WHERE \"$colName\" NOT IN ($constraint_values);";
                }

                $this->query($updateConstraint);
            }

            //First, delete any existing constraint on this column, even if it's no longer an enum
            if ($existing_constraint) {
                $alterCol .= ",\nDROP CONSTRAINT \"{$tableName}_{$colName}_check\"";
            }

            //Now create the constraint (if we've asked for one)
            if (!empty($matches[4])) {
                $alterCol .= ",\nADD CONSTRAINT \"{$tableName}_{$colName}_check\" $matches[4]";
            }
        }

        return isset($alterCol) ? $alterCol : '';
    }

    public function renameTable($oldTableName, $newTableName)
    {
        $this->query("ALTER TABLE \"$oldTableName\" RENAME TO \"$newTableName\"");
        unset(self::$cached_fieldlists[$oldTableName]);
    }

    public function checkAndRepairTable($tableName)
    {
        $this->query("VACUUM FULL ANALYZE \"$tableName\"");
        $this->query("REINDEX TABLE \"$tableName\"");
        return true;
    }

    public function createField($table, $field, $spec)
    {
        $this->query("ALTER TABLE \"$table\" ADD \"$field\" $spec");
    }

    /**
     * Change the database type of the given field.
     * 
     * @param string $tableName The name of the tbale the field is in.
     * @param string $fieldName The name of the field to change.
     * @param string $fieldSpec The new field specification
     */
    public function alterField($tableName, $fieldName, $fieldSpec)
    {
        $this->query("ALTER TABLE \"$tableName\" CHANGE \"$fieldName\" \"$fieldName\" $fieldSpec");
    }

    public function renameField($tableName, $oldName, $newName)
    {
        $fieldList = $this->fieldList($tableName);
        if (array_key_exists($oldName, $fieldList)) {
            $this->query("ALTER TABLE \"$tableName\" RENAME COLUMN \"$oldName\" TO \"$newName\"");

            //Remove this from the cached list:
            unset(self::$cached_fieldlists[$tableName]);
        }
    }

    public function fieldList($table)
    {
        //Query from http://www.alberton.info/postgresql_meta_info.html
        //This gets us more information than we need, but I've included it all for the moment....

        //if(!isset(self::$cached_fieldlists[$table])){
            $fields = $this->preparedQuery("
=======
				array($oid)
			)->first();

			if($clustered) {
				$this->query("ALTER TABLE \"$table\" SET WITHOUT CLUSTER;");
			}
		}
	}

	/*
	 * Creates an ALTER expression for a column in PostgreSQL
	 *
	 * @param $tableName Name of the table to be altered
	 * @param $colName   Name of the column to be altered
	 * @param $colSpec   String which contains conditions for a column
	 * @return string
	 */
	private function alterTableAlterColumn($tableName, $colName, $colSpec){
		// First, we split the column specifications into parts
		// TODO: this returns an empty array for the following string: int(11) not null auto_increment
		//		 on second thoughts, why is an auto_increment field being passed through?

		$pattern = '/^([\w(\,)]+)\s?((?:not\s)?null)?\s?(default\s[\w\.\']+)?\s?(check\s[\w()\'",\s]+)?$/i';
		preg_match($pattern, $colSpec, $matches);

		if(sizeof($matches)==0) return '';

		if($matches[1]=='serial8') return '';

		if(isset($matches[1])) {
			$alterCol = "ALTER COLUMN \"$colName\" TYPE $matches[1]\n";

			// SET null / not null
			if(!empty($matches[2])) {
				$alterCol .= ",\nALTER COLUMN \"$colName\" SET $matches[2]";
			}

			// SET default (we drop it first, for reasons of precaution)
			if(!empty($matches[3])) {
				$alterCol .= ",\nALTER COLUMN \"$colName\" DROP DEFAULT";
				$alterCol .= ",\nALTER COLUMN \"$colName\" SET $matches[3]";
			}

			// SET check constraint (The constraint HAS to be dropped)
			$existing_constraint=$this->query("SELECT conname FROM pg_constraint WHERE conname='{$tableName}_{$colName}_check';")->value();
			if(isset($matches[4])) {
				//Take this new constraint and see what's outstanding from the target table:
				$constraint_bits=explode('(', $matches[4]);
				$constraint_values=trim($constraint_bits[2], ')');
				$constraint_values_bits=explode(',', $constraint_values);
				$default=trim($constraint_values_bits[0], " '");

				//Now go and convert anything that's not in this list to 'Page'
				//We have to run this as a query, not as part of the alteration queries due to the way they are constructed.
				$updateConstraint='';
				$updateConstraint.="UPDATE \"{$tableName}\" SET \"$colName\"='$default' WHERE \"$colName\" NOT IN ($constraint_values);";
				if($this->hasTable("{$tableName}_Live")) {
					$updateConstraint.="UPDATE \"{$tableName}_Live\" SET \"$colName\"='$default' WHERE \"$colName\" NOT IN ($constraint_values);";
				}
				if($this->hasTable("{$tableName}_versions")) {
					$updateConstraint.="UPDATE \"{$tableName}_versions\" SET \"$colName\"='$default' WHERE \"$colName\" NOT IN ($constraint_values);";
				}

				$this->query($updateConstraint);
			}

			//First, delete any existing constraint on this column, even if it's no longer an enum
			if($existing_constraint) {
				$alterCol .= ",\nDROP CONSTRAINT \"{$tableName}_{$colName}_check\"";
			}

			//Now create the constraint (if we've asked for one)
			if(!empty($matches[4])) {
				$alterCol .= ",\nADD CONSTRAINT \"{$tableName}_{$colName}_check\" $matches[4]";
			}
		}

		return isset($alterCol) ? $alterCol : '';
	}

	public function renameTable($oldTableName, $newTableName) {
		$this->query("ALTER TABLE \"$oldTableName\" RENAME TO \"$newTableName\"");
		unset(self::$cached_fieldlists[$oldTableName]);
	}

	public function checkAndRepairTable($tableName) {
		$this->query("VACUUM FULL ANALYZE \"$tableName\"");
		$this->query("REINDEX TABLE \"$tableName\"");
		return true;
	}

	public function createField($table, $field, $spec) {
		$this->query("ALTER TABLE \"$table\" ADD \"$field\" $spec");
	}

	/**
	 * Change the database type of the given field.
	 * 
	 * @param string $tableName The name of the tbale the field is in.
	 * @param string $fieldName The name of the field to change.
	 * @param string $fieldSpec The new field specification
	 */
	public function alterField($tableName, $fieldName, $fieldSpec) {
		$this->query("ALTER TABLE \"$tableName\" CHANGE \"$fieldName\" \"$fieldName\" $fieldSpec");
	}

	public function renameField($tableName, $oldName, $newName) {
		$fieldList = $this->fieldList($tableName);
		if(array_key_exists($oldName, $fieldList)) {
			$this->query("ALTER TABLE \"$tableName\" RENAME COLUMN \"$oldName\" TO \"$newName\"");

			//Remove this from the cached list:
			unset(self::$cached_fieldlists[$tableName]);
		}
	}

	public function fieldList($table) {
		//Query from http://www.alberton.info/postgresql_meta_info.html
		//This gets us more information than we need, but I've included it all for the moment....

		//if(!isset(self::$cached_fieldlists[$table])){
			$fields = $this->preparedQuery("
>>>>>>> 6f4dc4d8
				SELECT ordinal_position, column_name, data_type, column_default,
				is_nullable, character_maximum_length, numeric_precision, numeric_scale
				FROM information_schema.columns WHERE table_name = ? and table_schema = ?
				ORDER BY ordinal_position;",
<<<<<<< HEAD
                array($table, $this->database->currentSchema())
            );

        $output = array();
        if ($fields) {
            foreach ($fields as $field) {
                switch ($field['data_type']) {
                    case 'character varying':
                        //Check to see if there's a constraint attached to this column:
                        //$constraint=$this->query("SELECT conname,pg_catalog.pg_get_constraintdef(r.oid, true) FROM pg_catalog.pg_constraint r WHERE r.contype = 'c' AND conname='" . $table . '_' . $field['column_name'] . "_check' ORDER BY 1;")->first();
                        $constraint = $this->constraintExists($table . '_' . $field['column_name'] . '_check');
                        if ($constraint) {
                            //Now we need to break this constraint text into bits so we can see what we have:
                            //Examples:
                            //CHECK ("CanEditType"::text = ANY (ARRAY['LoggedInUsers'::character varying, 'OnlyTheseUsers'::character varying, 'Inherit'::character varying]::text[]))
                            //CHECK ("ClassName"::text = 'PageComment'::text)

                            //TODO: replace all this with a regular expression!
                            $value=$constraint['pg_get_constraintdef'];
                            $value=substr($value, strpos($value, '='));
                            $value=str_replace("''", "'", $value);

                            $in_value=false;
                            $constraints=array();
                            $current_value='';
                            for ($i=0; $i<strlen($value); $i++) {
                                $char=substr($value, $i, 1);
                                if ($in_value) {
                                    $current_value.=$char;
                                }

                                if ($char=="'") {
                                    if (!$in_value) {
                                        $in_value=true;
                                    } else {
                                        $in_value=false;
                                        $constraints[]=substr($current_value, 0, -1);
                                        $current_value='';
                                    }
                                }
                            }

                            if (sizeof($constraints)>0) {
                                //Get the default:
                                $default=trim(substr($field['column_default'], 0, strpos($field['column_default'], '::')), "'");
                                $output[$field['column_name']]=$this->enum(array('default'=>$default, 'name'=>$field['column_name'], 'enums'=>$constraints));
                            }
                        } else {
                            $output[$field['column_name']]='varchar(' . $field['character_maximum_length'] . ')';
                        }
                        break;

                    case 'numeric':
                        $output[$field['column_name']]='decimal(' . $field['numeric_precision'] . ',' . $field['numeric_scale'] . ') default ' . (int)$field['column_default'];
                        break;

                    case 'integer':
                        $output[$field['column_name']]='integer default ' . (int)$field['column_default'];
                        break;

                    case 'timestamp without time zone':
                        $output[$field['column_name']]='timestamp';
                        break;

                    case 'smallint':
                        $output[$field['column_name']]='smallint default ' . (int)$field['column_default'];
                        break;

                    case 'time without time zone':
                        $output[$field['column_name']]='time';
                        break;

                    case 'double precision':
                        $output[$field['column_name']]='float';
                        break;

                    default:
                        $output[$field['column_name']] = $field;
                }
            }
        }

        //	self::$cached_fieldlists[$table]=$output;
        //}

        //return self::$cached_fieldlists[$table];

        return $output;
    }

    public function clearCachedFieldlist($tableName=false)
    {
        if ($tableName) {
            unset(self::$cached_fieldlists[$tableName]);
        } else {
            self::$cached_fieldlists=array();
        }
        return true;
    }

    /**
     * Create an index on a table.
     * 
     * @param string $tableName The name of the table.
     * @param string $indexName The name of the index.
     * @param string $indexSpec The specification of the index, see Database::requireIndex() for more details.
     */
    public function createIndex($tableName, $indexName, $indexSpec)
    {
        $createIndex = $this->getIndexSqlDefinition($tableName, $indexName, $indexSpec);
        if ($createIndex !== false) {
            $this->query($createIndex);
        }
    }

    /*
     * @todo - factor out? Is DBSchemaManager::convertIndexSpec sufficient?
    public function convertIndexSpec($indexSpec, $asDbValue=false, $table=''){

        if(!$asDbValue){
            if(is_array($indexSpec)){
                //Here we create a db-specific version of whatever index we need to create.
                switch($indexSpec['type']){
                    case 'fulltext':
                        $indexSpec='fulltext (' . $indexSpec['value'] . ')';
                        break;
                    case 'unique':
                        $indexSpec='unique (' . $indexSpec['value'] . ')';
                        break;
                    case 'hash':
                        $indexSpec='using hash (' . $indexSpec['value'] . ')';
                        break;
                    case 'index':
                        //The default index is 'btree', which we'll use by default (below):
                    default:
                        $indexSpec='using btree (' . $indexSpec['value'] . ')';
                        break;
                }
            }
        } else {
            $indexSpec = $this->buildPostgresIndexName($table, $indexSpec);
        }
        return $indexSpec;
    }*/

    protected function getIndexSqlDefinition($tableName, $indexName, $indexSpec, $asDbValue=false)
    {

        //TODO: create table partition support
        //TODO: create clustering options

        //NOTE: it is possible for *_renamed tables to have indexes whose names are not updates
        //Therefore, we now check for the existance of indexes before we create them.
        //This is techically a bug, since new tables will not be indexed.

        // If requesting the definition rather than the DDL
        if ($asDbValue) {
            $indexName=trim($indexName, '()');
            return $indexName;
        }

        // Determine index name
        $tableCol = $this->buildPostgresIndexName($tableName, $indexName);

        // Consolidate/Cleanup spec into array format
        $indexSpec = $this->parseIndexSpec($indexName, $indexSpec);

        //Misc options first:
        $fillfactor = $where = '';
        if (isset($indexSpec['fillfactor'])) {
            $fillfactor = 'WITH (FILLFACTOR = ' . $indexSpec['fillfactor'] . ')';
        }
        if (isset($indexSpec['where'])) {
            $where = 'WHERE ' . $indexSpec['where'];
        }

        //create a type-specific index
        // NOTE:  hash should be removed.  This is only here to demonstrate how other indexes can be made
        // NOTE: Quote the index name to preserve case sensitivity 
        switch ($indexSpec['type']) {
            case 'fulltext':
                // @see fulltext() for the definition of the trigger that ts_$IndexName uses for fulltext searching
                $clusterMethod = PostgreSQLDatabase::default_fts_cluster_method();
                $spec = "create index \"$tableCol\" ON \"$tableName\" USING $clusterMethod(\"ts_" . $indexName . "\") $fillfactor $where";
                break;

            case 'unique':
                $spec = "create unique index \"$tableCol\" ON \"$tableName\" (" . $indexSpec['value'] . ") $fillfactor $where";
                break;

            case 'btree':
                $spec = "create index \"$tableCol\" ON \"$tableName\" USING btree (" . $indexSpec['value'] . ") $fillfactor $where";
                break;

            case 'hash':
                //NOTE: this is not a recommended index type
                $spec = "create index \"$tableCol\" ON \"$tableName\" USING hash (" . $indexSpec['value'] . ") $fillfactor $where";
                break;

            case 'index':
            //'index' is the same as default, just a normal index with the default type decided by the database.
            default:
                $spec = "create index \"$tableCol\" ON \"$tableName\" (" . $indexSpec['value'] . ") $fillfactor $where";
        }
        return trim($spec) . ';';
    }

    public function alterIndex($tableName, $indexName, $indexSpec)
    {
        $indexSpec = trim($indexSpec);
        if ($indexSpec[0] != '(') {
            list($indexType, $indexFields) = explode(' ', $indexSpec, 2);
        } else {
            $indexFields = $indexSpec;
        }

        if (!$indexType) {
            $indexType = "index";
        }

        $this->query("DROP INDEX \"$indexName\"");
        $this->query("ALTER TABLE \"$tableName\" ADD $indexType \"$indexName\" $indexFields");
    }

    /**
     * Given a trigger name attempt to determine the columns upon which it acts
     *
     * @param string $triggerName Postgres trigger name
     * @return array List of columns
     */
    protected function extractTriggerColumns($triggerName)
    {
        $trigger = $this->preparedQuery(
            "SELECT tgargs FROM pg_catalog.pg_trigger WHERE tgname = ?",
            array($triggerName)
        )->first();

        // Option 1: output as a string
        if (strpos($trigger['tgargs'], '\000') !== false) {
            $argList = explode('\000', $trigger['tgargs']);
            array_pop($argList);

        // Option 2: hex-encoded (not sure why this happens, depends on PGSQL config)
        } else {
            $bytes = str_split($trigger['tgargs'], 2);
            $argList = array();
            $nextArg = "";
            foreach ($bytes as $byte) {
                if ($byte == "00") {
                    $argList[] = $nextArg;
                    $nextArg = "";
                } else {
                    $nextArg .= chr(hexdec($byte));
                }
            }
        }

        // Drop first two arguments (trigger name and config name) and implode into nice list
        return array_slice($argList, 2);
    }

    public function indexList($table)
    {
        //Retrieve a list of indexes for the specified table
        $indexes = $this->preparedQuery("
=======
				array($table, $this->database->currentSchema())
			);

			$output = array();
			if($fields) foreach($fields as $field) {

				switch($field['data_type']){
					case 'character varying':
						//Check to see if there's a constraint attached to this column:
						//$constraint=$this->query("SELECT conname,pg_catalog.pg_get_constraintdef(r.oid, true) FROM pg_catalog.pg_constraint r WHERE r.contype = 'c' AND conname='" . $table . '_' . $field['column_name'] . "_check' ORDER BY 1;")->first();
						$constraint = $this->constraintExists($table . '_' . $field['column_name'] . '_check');
						if($constraint){
							//Now we need to break this constraint text into bits so we can see what we have:
							//Examples:
							//CHECK ("CanEditType"::text = ANY (ARRAY['LoggedInUsers'::character varying, 'OnlyTheseUsers'::character varying, 'Inherit'::character varying]::text[]))
							//CHECK ("ClassName"::text = 'PageComment'::text)

							//TODO: replace all this with a regular expression!
							$value=$constraint['pg_get_constraintdef'];
							$value=substr($value, strpos($value,'='));
							$value=str_replace("''", "'", $value);

							$in_value=false;
							$constraints=Array();
							$current_value='';
							for($i=0; $i<strlen($value); $i++){
								$char=substr($value, $i, 1);
								if($in_value)
									$current_value.=$char;

								if($char=="'"){
									if(!$in_value)
										$in_value=true;
									else {
										$in_value=false;
										$constraints[]=substr($current_value, 0, -1);
										$current_value='';
									}
								}
							}

							if(sizeof($constraints)>0){
								//Get the default:
								$default=trim(substr($field['column_default'], 0, strpos($field['column_default'], '::')), "'");
								$output[$field['column_name']]=$this->enum(Array('default'=>$default, 'name'=>$field['column_name'], 'enums'=>$constraints));
							}
						} else{
							$output[$field['column_name']]='varchar(' . $field['character_maximum_length'] . ')';
						}
						break;

					case 'numeric':
						$output[$field['column_name']]='decimal(' . $field['numeric_precision'] . ',' . $field['numeric_scale'] . ') default ' . floatval($field['column_default']);
						break;

					case 'integer':
						$output[$field['column_name']]='integer default ' . (int)$field['column_default'];
						break;

					case 'timestamp without time zone':
						$output[$field['column_name']]='timestamp';
						break;

					case 'smallint':
						$output[$field['column_name']]='smallint default ' . (int)$field['column_default'];
						break;

					case 'time without time zone':
						$output[$field['column_name']]='time';
						break;

					case 'double precision':
						$output[$field['column_name']]='float';
						break;

					default:
						$output[$field['column_name']] = $field;
				}

			}

		//	self::$cached_fieldlists[$table]=$output;
		//}

		//return self::$cached_fieldlists[$table];

		return $output;
	}

	function clearCachedFieldlist($tableName=false){
		if($tableName) unset(self::$cached_fieldlists[$tableName]);
		else self::$cached_fieldlists=array();
		return true;
	}

	/**
	 * Create an index on a table.
	 * 
	 * @param string $tableName The name of the table.
	 * @param string $indexName The name of the index.
	 * @param string $indexSpec The specification of the index, see Database::requireIndex() for more details.
	 */
	public function createIndex($tableName, $indexName, $indexSpec) {
		$createIndex = $this->getIndexSqlDefinition($tableName, $indexName, $indexSpec);
		if($createIndex !== false) $this->query($createIndex);
	}

	/*
	 * @todo - factor out? Is DBSchemaManager::convertIndexSpec sufficient?
	public function convertIndexSpec($indexSpec, $asDbValue=false, $table=''){

		if(!$asDbValue){
			if(is_array($indexSpec)){
				//Here we create a db-specific version of whatever index we need to create.
				switch($indexSpec['type']){
					case 'fulltext':
						$indexSpec='fulltext (' . $indexSpec['value'] . ')';
						break;
					case 'unique':
						$indexSpec='unique (' . $indexSpec['value'] . ')';
						break;
					case 'hash':
						$indexSpec='using hash (' . $indexSpec['value'] . ')';
						break;
					case 'index':
						//The default index is 'btree', which we'll use by default (below):
					default:
						$indexSpec='using btree (' . $indexSpec['value'] . ')';
						break;
				}
			}
		} else {
			$indexSpec = $this->buildPostgresIndexName($table, $indexSpec);
		}
		return $indexSpec;
	}*/

	protected function getIndexSqlDefinition($tableName, $indexName, $indexSpec, $asDbValue=false) {

		//TODO: create table partition support
		//TODO: create clustering options

		//NOTE: it is possible for *_renamed tables to have indexes whose names are not updates
		//Therefore, we now check for the existance of indexes before we create them.
		//This is techically a bug, since new tables will not be indexed.

		// If requesting the definition rather than the DDL
		if($asDbValue) {
			$indexName=trim($indexName, '()');
			return $indexName;
		}

		// Determine index name
		$tableCol = $this->buildPostgresIndexName($tableName, $indexName);

		// Consolidate/Cleanup spec into array format
		$indexSpec = $this->parseIndexSpec($indexName, $indexSpec);

		//Misc options first:
		$fillfactor = $where = '';
		if (isset($indexSpec['fillfactor'])) {
			$fillfactor = 'WITH (FILLFACTOR = ' . $indexSpec['fillfactor'] . ')';
		}
		if (isset($indexSpec['where'])) {
			$where = 'WHERE ' . $indexSpec['where'];
		}

		//create a type-specific index
		// NOTE:  hash should be removed.  This is only here to demonstrate how other indexes can be made
		// NOTE: Quote the index name to preserve case sensitivity 
		switch ($indexSpec['type']) {
			case 'fulltext':
				// @see fulltext() for the definition of the trigger that ts_$IndexName uses for fulltext searching
				$clusterMethod = PostgreSQLDatabase::default_fts_cluster_method();
				$spec = "create index \"$tableCol\" ON \"$tableName\" USING $clusterMethod(\"ts_" . $indexName . "\") $fillfactor $where";
				break;

			case 'unique':
				$spec = "create unique index \"$tableCol\" ON \"$tableName\" (" . $indexSpec['value'] . ") $fillfactor $where";
				break;

			case 'btree':
				$spec = "create index \"$tableCol\" ON \"$tableName\" USING btree (" . $indexSpec['value'] . ") $fillfactor $where";
				break;

			case 'hash':
				//NOTE: this is not a recommended index type
				$spec = "create index \"$tableCol\" ON \"$tableName\" USING hash (" . $indexSpec['value'] . ") $fillfactor $where";
				break;

			case 'index':
			//'index' is the same as default, just a normal index with the default type decided by the database.
			default:
				$spec = "create index \"$tableCol\" ON \"$tableName\" (" . $indexSpec['value'] . ") $fillfactor $where";
		}
		return trim($spec) . ';';
	}

	public function alterIndex($tableName, $indexName, $indexSpec) {
		$indexSpec = trim($indexSpec);
		if($indexSpec[0] != '(') {
			list($indexType, $indexFields) = explode(' ',$indexSpec,2);
		} else {
			$indexFields = $indexSpec;
		}

		if(!$indexType) {
			$indexType = "index";
		}

		$this->query("DROP INDEX \"$indexName\"");
		$this->query("ALTER TABLE \"$tableName\" ADD $indexType \"$indexName\" $indexFields");
	}

	/**
	 * Given a trigger name attempt to determine the columns upon which it acts
	 *
	 * @param string $triggerName Postgres trigger name
	 * @return array List of columns
	 */
	protected function extractTriggerColumns($triggerName) {
		$trigger = $this->preparedQuery(
			"SELECT tgargs FROM pg_catalog.pg_trigger WHERE tgname = ?",
			array($triggerName)
		)->first();

		// Option 1: output as a string
		if(strpos($trigger['tgargs'],'\000') !== false) {
			$argList = explode('\000', $trigger['tgargs']);
			array_pop($argList);

		// Option 2: hex-encoded (not sure why this happens, depends on PGSQL config)
		} else {
			$bytes = str_split($trigger['tgargs'],2);
			$argList = array();
			$nextArg = "";
			foreach($bytes as $byte) {
				if($byte == "00") {
					$argList[] = $nextArg;
					$nextArg = "";
				} else {
					$nextArg .= chr(hexdec($byte));
				}
			}
		}

		// Drop first two arguments (trigger name and config name) and implode into nice list
		return array_slice($argList, 2);
	}

	public function indexList($table) {
		//Retrieve a list of indexes for the specified table
		$indexes = $this->preparedQuery("
>>>>>>> 6f4dc4d8
			SELECT tablename, indexname, indexdef
			FROM pg_catalog.pg_indexes
			WHERE tablename = ? AND schemaname = ?;",
            array($table, $this->database->currentSchema())
        );

        $indexList = array();
        foreach ($indexes as $index) {
            // Key for the indexList array.  Differs from other DB implementations, which is why
            // requireIndex() needed to be overridden
            $indexName = $index['indexname'];

            //We don't actually need the entire created command, just a few bits:
            $type = '';

            //Check for uniques:
            if (substr($index['indexdef'], 0, 13)=='CREATE UNIQUE') {
                $type = 'unique';
            }

            //check for hashes, btrees etc:
            if (strpos(strtolower($index['indexdef']), 'using hash ')!==false) {
                $type = 'hash';
            }

            //TODO: Fix me: btree is the default index type:
            //if(strpos(strtolower($index['indexdef']), 'using btree ')!==false)
            //	$prefix='using btree ';

            if (strpos(strtolower($index['indexdef']), 'using rtree ')!==false) {
                $type = 'rtree';
            }

            // For fulltext indexes we need to extract the columns from another source
            if (stristr($index['indexdef'], 'using gin')) {
                $type = 'fulltext';
                // Extract trigger information from postgres
                $triggerName = preg_replace('/^ix_/', 'ts_', $index['indexname']);
                $columns = $this->extractTriggerColumns($triggerName);
                $columnString = $this->implodeColumnList($columns);
            } else {
                $columnString = $this->quoteColumnSpecString($index['indexdef']);
            }

            $indexList[$indexName] = $this->parseIndexSpec($index, array(
                'name' => $indexName, // Not the correct name in the PHP, as this will be a mangled postgres-unique code
                'value' => $columnString,
                'type' => $type
            ));
        }

        return $indexList;
    }

    public function tableList()
    {
        $tables = array();
        $result = $this->preparedQuery(
            "SELECT tablename FROM pg_catalog.pg_tables WHERE schemaname = ? AND tablename NOT ILIKE 'pg\\\_%' AND tablename NOT ILIKE 'sql\\\_%'",
            array($this->database->currentSchema())
        );
        foreach ($result as $record) {
            $table = reset($record);
            $tables[strtolower($table)] = $table;
        }
        return $tables;
    }

    /**
     * Find out what the constraint information is, given a constraint name.
     * We also cache this result, so the next time we don't need to do a
     * query all over again.
     *
     * @param string $constraint
     */
    protected function constraintExists($constraint)
    {
        if (!isset(self::$cached_constraints[$constraint])) {
            $exists = $this->preparedQuery("
				SELECT conname,pg_catalog.pg_get_constraintdef(r.oid, true)
				FROM pg_catalog.pg_constraint r WHERE r.contype = 'c' AND conname = ? ORDER BY 1;",
                array($constraint)
            )->first();
            self::$cached_constraints[$constraint]=$exists;
        }

        return self::$cached_constraints[$constraint];
    }

    /**
     * A function to return the field names and datatypes for the particular table
     * 
     * @param string $tableName
     * @return array List of columns an an associative array with the keys Column and DataType
     */
    public function tableDetails($tableName)
    {
        $query = "SELECT a.attname as \"Column\", pg_catalog.format_type(a.atttypid, a.atttypmod) as \"Datatype\"
				FROM pg_catalog.pg_attribute a
				WHERE a.attnum > 0 AND NOT a.attisdropped AND a.attrelid = (
					SELECT c.oid
					FROM pg_catalog.pg_class c
					LEFT JOIN pg_catalog.pg_namespace n ON n.oid = c.relnamespace
					WHERE c.relname = ? AND pg_catalog.pg_table_is_visible(c.oid) AND n.nspname = ?
				);";

        $result = $this->preparedQuery($query, $tableName, $this->database->currentSchema());

        $table = array();
        while ($row = pg_fetch_assoc($result)) {
            $table[] = array(
                'Column' => $row['Column'],
                'DataType' => $row['DataType']
            );
        }

        return $table;
    }

    /**
     * Pass a legit trigger name and it will be dropped
     * This assumes that the trigger has been named in a unique fashion
     *
     * @param string $triggerName Name of the trigger
     * @param string $tableName Name of the table
     */
    protected function dropTrigger($triggerName, $tableName)
    {
        $exists = $this->preparedQuery("
			SELECT trigger_name
			FROM information_schema.triggers
			WHERE trigger_name = ? AND trigger_schema = ?;",
<<<<<<< HEAD
            array($triggerName, $this->database->currentSchema())
        )->first();
        if ($exists) {
            $this->query("DROP trigger IF EXISTS $triggerName ON \"$tableName\";");
        }
    }

    /**
     * This will return the fields that the trigger is monitoring
     *
     * @param string $trigger Name of the trigger
     * @return array
     */
    protected function triggerFieldsFromTrigger($trigger)
    {
        if ($trigger) {
            $tsvector='tsvector_update_trigger';
            $ts_pos=strpos($trigger, $tsvector);
            $details=trim(substr($trigger, $ts_pos+strlen($tsvector)), '();');
            //Now split this into bits:
            $bits=explode(',', $details);

            $fields=$bits[2];

            $field_bits=explode(',', str_replace('"', '', $fields));
            $result=array();
            foreach ($field_bits as $field_bit) {
                $result[]=trim($field_bit);
            }

            return $result;
        } else {
            return false;
        }
    }

    /**
     * Return a boolean type-formatted string
     *
     * @param array $values Contains a tokenised list of info about this data type
     * @param boolean $asDbValue
     * @return string
     */
    public function boolean($values, $asDbValue=false)
    {
        //Annoyingly, we need to do a good ol' fashioned switch here:
        $default = $values['default'] ? '1' : '0';

        if (!isset($values['arrayValue'])) {
            $values['arrayValue']='';
        }

        if ($asDbValue) {
            return array('data_type'=>'smallint');
        }

        if ($values['arrayValue'] != '') {
            $default = '';
        } else {
            $default = ' default ' . (int)$values['default'];
        }
        return "smallint{$values['arrayValue']}" . $default;
    }

    /**
     * Return a date type-formatted string
     *
     * @param array $values Contains a tokenised list of info about this data type
     * @return string
     */
    public function date($values)
    {
        if (!isset($values['arrayValue'])) {
            $values['arrayValue']='';
        }

        return "date{$values['arrayValue']}";
    }

    /**
     * Return a decimal type-formatted string
     *
     * @param array $values Contains a tokenised list of info about this data type
     * @param boolean $asDbValue
     * @return string
     */
    public function decimal($values, $asDbValue=false)
    {
        if (!isset($values['arrayValue'])) {
            $values['arrayValue']='';
        }

        // Avoid empty strings being put in the db
        if ($values['precision'] == '') {
            $precision = 1;
        } else {
            $precision = $values['precision'];
        }

        $defaultValue = '';
        if (isset($values['default']) && is_numeric($values['default'])) {
            $defaultValue = ' default ' . $values['default'];
        }

        if ($asDbValue) {
            return array('data_type' => 'numeric', 'precision' => $precision);
        } else {
            return "decimal($precision){$values['arrayValue']}$defaultValue";
        }
    }

    /**
     * Return a enum type-formatted string
     *
     * @param array $values Contains a tokenised list of info about this data type
     * @return string
     */
    public function enum($values)
    {
        //Enums are a bit different. We'll be creating a varchar(255) with a constraint of all the usual enum options.
        //NOTE: In this one instance, we are including the table name in the values array
        if (!isset($values['arrayValue'])) {
            $values['arrayValue']='';
        }

        if ($values['arrayValue']!='') {
            $default = '';
        } else {
            $default = " default '{$values['default']}'";
        }

        return "varchar(255){$values['arrayValue']}" . $default . " check (\"" . $values['name'] . "\" in ('" . implode('\', \'', $values['enums']) . "'))";
    }

    /**
     * Return a float type-formatted string
     *
     * @param array $values Contains a tokenised list of info about this data type
     * @param boolean $asDbValue
     * @return string
     */
    public function float($values, $asDbValue = false)
    {
        if (!isset($values['arrayValue'])) {
            $values['arrayValue']='';
        }

        if ($asDbValue) {
            return array('data_type' => 'double precision');
        } else {
            return "float{$values['arrayValue']}";
        }
    }

    /**
     * Return a float type-formatted string cause double is not supported
     *
     * @param array $values Contains a tokenised list of info about this data type
     * @param boolean $asDbValue
     * @return string
     */
    public function double($values, $asDbValue=false)
    {
        return $this->float($values, $asDbValue);
    }

    /**
     * Return a int type-formatted string
     *
     * @param array $values Contains a tokenised list of info about this data type
     * @param boolean $asDbValue
     * @return string
     */
    public function int($values, $asDbValue = false)
    {
        if (!isset($values['arrayValue'])) {
            $values['arrayValue']='';
        }

        if ($asDbValue) {
            return array('data_type'=>'integer', 'precision'=>'32');
        }

        if ($values['arrayValue']!='') {
            $default='';
        } else {
            $default=' default ' . (int)$values['default'];
        }

        return "integer{$values['arrayValue']}" . $default;
    }

    /**
     * Return a bigint type-formatted string
     *
     * @param array $values Contains a tokenised list of info about this data type
     * @param boolean $asDbValue
     * @return string
     */
    public function bigint($values, $asDbValue = false)
    {
        if (!isset($values['arrayValue'])) {
            $values['arrayValue']='';
        }

        if ($asDbValue) {
            return array('data_type'=>'bigint', 'precision'=>'64');
        }

        if ($values['arrayValue']!='') {
            $default='';
        } else {
            $default=' default ' . (int)$values['default'];
        }

        return "bigint{$values['arrayValue']}" . $default;
    }

    /**
     * Return a datetime type-formatted string
     * For PostgreSQL, we simply return the word 'timestamp', no other parameters are necessary
     *
     * @param array $values Contains a tokenised list of info about this data type
     * @param boolean $asDbValue
     * @return string
     */
    public function SS_Datetime($values, $asDbValue = false)
    {
        if (!isset($values['arrayValue'])) {
            $values['arrayValue']='';
        }

        if ($asDbValue) {
            return array('data_type'=>'timestamp without time zone');
        } else {
            return "timestamp{$values['arrayValue']}";
        }
    }

    /**
     * Return a text type-formatted string
     *
     * @param array $values Contains a tokenised list of info about this data type
     * @param boolean $asDbValue
     * @return string
     */
    public function text($values, $asDbValue = false)
    {
        if (!isset($values['arrayValue'])) {
            $values['arrayValue'] = '';
        }

        if ($asDbValue) {
            return array('data_type'=>'text');
        } else {
            return "text{$values['arrayValue']}";
        }
    }

    /**
     * Return a time type-formatted string
     *
     * @param array $values Contains a tokenised list of info about this data type
     * @return string
     */
    public function time($values)
    {
        if (!isset($values['arrayValue'])) {
            $values['arrayValue'] = '';
        }

        return "time{$values['arrayValue']}";
    }

    /**
     * Return a varchar type-formatted string
     *
     * @param array $values Contains a tokenised list of info about this data type
     * @param boolean $asDbValue
     * @return string
     */
    public function varchar($values, $asDbValue=false)
    {
        if (!isset($values['arrayValue'])) {
            $values['arrayValue'] = '';
        }

        if (!isset($values['precision'])) {
            $values['precision'] = 255;
        }

        if ($asDbValue) {
            return array('data_type'=>'varchar', 'precision'=>$values['precision']);
        } else {
            return "varchar({$values['precision']}){$values['arrayValue']}";
        }
    }

    /*
     * Return a 4 digit numeric type.  MySQL has a proprietary 'Year' type.
     * For Postgres, we'll use a 4 digit numeric
     * 
     * @param array $values Contains a tokenised list of info about this data type
     * @param boolean $asDbValue
     * @return string
     */
    public function year($values, $asDbValue = false)
    {
        if (!isset($values['arrayValue'])) {
            $values['arrayValue'] = '';
        }

        //TODO: the DbValue result does not include the numeric_scale option (ie, the ,0 value in 4,0)
        if ($asDbValue) {
            return array('data_type'=>'decimal', 'precision'=>'4');
        } else {
            return "decimal(4,0){$values['arrayValue']}";
        }
    }

    /**
     * Create a fulltext search datatype for PostgreSQL
     * This will also return a trigger to be applied to this table
     *
     * @todo: create custom functions to allow weighted searches
     *
     * @param array $this_index Index specification for the fulltext index
     * @param string $tableName
     * @param string $name
     * @param array $spec
     */
    protected function fulltext($this_index, $tableName, $name)
    {
        //For full text search, we need to create a column for the index
        $columns = $this->quoteColumnSpecString($this_index['value']);

        $fulltexts = "\"ts_$name\" tsvector";
        $triggerName = $this->buildPostgresTriggerName($tableName, $name);
        $language = PostgreSQLDatabase::search_language();

        $this->dropTrigger($triggerName, $tableName);
        $triggers = "CREATE TRIGGER \"$triggerName\" BEFORE INSERT OR UPDATE
=======
			array($triggerName, $this->database->currentSchema())
		)->first();
		if($exists){
			$this->query("DROP trigger IF EXISTS $triggerName ON \"$tableName\";");
		}
	}

	/**
	 * This will return the fields that the trigger is monitoring
	 *
	 * @param string $trigger Name of the trigger
	 * @return array
	 */
	protected function triggerFieldsFromTrigger($trigger) {
		if($trigger){
			$tsvector='tsvector_update_trigger';
			$ts_pos=strpos($trigger, $tsvector);
			$details=trim(substr($trigger, $ts_pos+strlen($tsvector)), '();');
			//Now split this into bits:
			$bits=explode(',', $details);

			$fields=$bits[2];

			$field_bits=explode(',', str_replace('"', '', $fields));
			$result=array();
			foreach($field_bits as $field_bit)
				$result[]=trim($field_bit);

			return $result;
		} else {
			return false;
		}
	}

	/**
	 * Return a boolean type-formatted string
	 *
	 * @param array $values Contains a tokenised list of info about this data type
	 * @param boolean $asDbValue
	 * @return string
	 */
	public function boolean($values, $asDbValue=false){
		//Annoyingly, we need to do a good ol' fashioned switch here:
		$default = $values['default'] ? '1' : '0';

		if(!isset($values['arrayValue'])) {
			$values['arrayValue']='';
		}

		if($asDbValue) {
			return array('data_type'=>'smallint');
		} 

		if($values['arrayValue'] != '') {
			$default = '';
		} else {
			$default = ' default ' . (int)$values['default'];
		}
		return "smallint{$values['arrayValue']}" . $default;
	}

	/**
	 * Return a date type-formatted string
	 *
	 * @param array $values Contains a tokenised list of info about this data type
	 * @return string
	 */
	public function date($values){

		if(!isset($values['arrayValue'])) {
			$values['arrayValue']='';
		}

		return "date{$values['arrayValue']}";
	}

	/**
	 * Return a decimal type-formatted string
	 *
	 * @param array $values Contains a tokenised list of info about this data type
	 * @param boolean $asDbValue
	 * @return string
	 */
	public function decimal($values, $asDbValue=false){

		if(!isset($values['arrayValue'])) {
			$values['arrayValue']='';
		}

		// Avoid empty strings being put in the db
		if($values['precision'] == '') {
			$precision = 1;
		} else {
			$precision = $values['precision'];
		}

		$defaultValue = '';
		if(isset($values['default']) && is_numeric($values['default'])) {
			$defaultValue = ' default ' . floatval($values['default']);
		}

		if($asDbValue) {
			return array('data_type' => 'numeric', 'precision' => $precision);
		} else {
			return "decimal($precision){$values['arrayValue']}$defaultValue";
		}
	}

	/**
	 * Return a enum type-formatted string
	 *
	 * @param array $values Contains a tokenised list of info about this data type
	 * @return string
	 */
	public function enum($values){
		//Enums are a bit different. We'll be creating a varchar(255) with a constraint of all the usual enum options.
		//NOTE: In this one instance, we are including the table name in the values array
		if(!isset($values['arrayValue'])) {
			$values['arrayValue']='';
		}

		if($values['arrayValue']!='') {
			$default = '';
		} else {
			$default = " default '{$values['default']}'";
		}

		return "varchar(255){$values['arrayValue']}" . $default . " check (\"" . $values['name'] . "\" in ('" . implode('\', \'', $values['enums']) . "'))";

	}

	/**
	 * Return a float type-formatted string
	 *
	 * @param array $values Contains a tokenised list of info about this data type
	 * @param boolean $asDbValue
	 * @return string
	 */
	public function float($values, $asDbValue = false){
		if(!isset($values['arrayValue'])) {
			$values['arrayValue']='';
		}

		if($asDbValue) {
			return array('data_type' => 'double precision');
		} else {
			return "float{$values['arrayValue']}";
		}
	}

	/**
	 * Return a float type-formatted string cause double is not supported
	 *
	 * @param array $values Contains a tokenised list of info about this data type
	 * @param boolean $asDbValue
	 * @return string
	 */
	public function double($values, $asDbValue=false){
		return $this->float($values, $asDbValue);
	}

	/**
	 * Return a int type-formatted string
	 *
	 * @param array $values Contains a tokenised list of info about this data type
	 * @param boolean $asDbValue
	 * @return string
	 */
	public function int($values, $asDbValue = false){

		if(!isset($values['arrayValue'])) {
			$values['arrayValue']='';
		}

		if($asDbValue) {
			return Array('data_type'=>'integer', 'precision'=>'32');
		} 

		if($values['arrayValue']!='') {
			$default='';
		} else {
			$default=' default ' . (int)$values['default'];
		}

		return "integer{$values['arrayValue']}" . $default;
	}

	/**
	 * Return a bigint type-formatted string
	 *
	 * @param array $values Contains a tokenised list of info about this data type
	 * @param boolean $asDbValue
	 * @return string
	 */
	public function bigint($values, $asDbValue = false){

		if(!isset($values['arrayValue'])) {
			$values['arrayValue']='';
		}

		if($asDbValue) {
			return Array('data_type'=>'bigint', 'precision'=>'64');
		} 

		if($values['arrayValue']!='') {
			$default='';
		} else {
			$default=' default ' . (int)$values['default'];
		}

		return "bigint{$values['arrayValue']}" . $default;
	}

	/**
	 * Return a datetime type-formatted string
	 * For PostgreSQL, we simply return the word 'timestamp', no other parameters are necessary
	 *
	 * @param array $values Contains a tokenised list of info about this data type
	 * @param boolean $asDbValue
	 * @return string
	 */
	public function SS_Datetime($values, $asDbValue = false){

		if(!isset($values['arrayValue'])) {
			$values['arrayValue']='';
		}

		if($asDbValue) {
			return array('data_type'=>'timestamp without time zone');
		} else {
			return "timestamp{$values['arrayValue']}";
		}
	}

	/**
	 * Return a text type-formatted string
	 *
	 * @param array $values Contains a tokenised list of info about this data type
	 * @param boolean $asDbValue
	 * @return string
	 */
	public function text($values, $asDbValue = false){

		if(!isset($values['arrayValue'])) {
			$values['arrayValue'] = '';
		}

		if($asDbValue) {
			return array('data_type'=>'text');
		} else {
			return "text{$values['arrayValue']}";
		}
	}

	/**
	 * Return a time type-formatted string
	 *
	 * @param array $values Contains a tokenised list of info about this data type
	 * @return string
	 */
	public function time($values){
		if(!isset($values['arrayValue'])) {
			$values['arrayValue'] = '';
		}

		return "time{$values['arrayValue']}";
	}

	/**
	 * Return a varchar type-formatted string
	 *
	 * @param array $values Contains a tokenised list of info about this data type
	 * @param boolean $asDbValue
	 * @return string
	 */
	public function varchar($values, $asDbValue=false){

		if(!isset($values['arrayValue'])) {
			$values['arrayValue'] = '';
		}

		if(!isset($values['precision'])) {
			$values['precision'] = 255;
		}

		if($asDbValue) {
			return array('data_type'=>'varchar', 'precision'=>$values['precision']);
		} else {
			return "varchar({$values['precision']}){$values['arrayValue']}";
		}
	}

	/*
	 * Return a 4 digit numeric type.  MySQL has a proprietary 'Year' type.
	 * For Postgres, we'll use a 4 digit numeric
	 * 
	 * @param array $values Contains a tokenised list of info about this data type
	 * @param boolean $asDbValue
	 * @return string
	 */
	public function year($values, $asDbValue = false){

		if(!isset($values['arrayValue'])) {
			$values['arrayValue'] = '';
		}

		//TODO: the DbValue result does not include the numeric_scale option (ie, the ,0 value in 4,0)
		if($asDbValue) {
			return array('data_type'=>'decimal', 'precision'=>'4');
		} else {
			return "decimal(4,0){$values['arrayValue']}";
		}
	}

	/**
	 * Create a fulltext search datatype for PostgreSQL
	 * This will also return a trigger to be applied to this table
	 *
	 * @todo: create custom functions to allow weighted searches
	 *
	 * @param array $this_index Index specification for the fulltext index
	 * @param string $tableName
	 * @param string $name
	 * @param array $spec
	 */
	protected function fulltext($this_index, $tableName, $name){
		//For full text search, we need to create a column for the index
		$columns = $this->quoteColumnSpecString($this_index['value']);

		$fulltexts = "\"ts_$name\" tsvector";
		$triggerName = $this->buildPostgresTriggerName($tableName, $name);
		$language = PostgreSQLDatabase::search_language();

		$this->dropTrigger($triggerName, $tableName);
		$triggers = "CREATE TRIGGER \"$triggerName\" BEFORE INSERT OR UPDATE
>>>>>>> 6f4dc4d8
					ON \"$tableName\" FOR EACH ROW EXECUTE PROCEDURE
					tsvector_update_trigger(\"ts_$name\", 'pg_catalog.$language', $columns);";

        return array(
            'name' => $name,
            'ts_name' => "ts_{$name}",
            'fulltexts' => $fulltexts,
            'triggers' => $triggers
        );
    }

    public function IdColumn($asDbValue = false, $hasAutoIncPK = true)
    {
        if ($asDbValue) {
            return 'bigint';
        } else {
            return 'serial8 not null';
        }
    }

    public function hasTable($tableName)
    {
        $result = $this->preparedQuery(
            "SELECT tablename FROM pg_catalog.pg_tables WHERE schemaname = ? AND tablename = ?;",
            array($this->database->currentSchema(), $tableName)
        );
        return ($result->numRecords() > 0);
    }

    /**
     * Returns the values of the given enum field
     *
     * @todo Make a proper implementation
     *
     * @param string $tableName Name of table to check
     * @param string $fieldName name of enum field to check
     * @return array List of enum values
     */
    public function enumValuesForField($tableName, $fieldName)
    {
        //return array('SiteTree','Page');
        $constraints = $this->constraintExists("{$tableName}_{$fieldName}_check");
        if ($constraints) {
            return $this->enumValuesFromConstraint($constraints['pg_get_constraintdef']);
        } else {
            return array();
        }
    }

    /**
     * Get the actual enum fields from the constraint value:
     *
     * @param string $constraint
     * @return array
     */
    protected function enumValuesFromConstraint($constraint)
    {
        $constraint = substr($constraint, strpos($constraint, 'ANY (ARRAY[')+11);
        $constraint = substr($constraint, 0, -11);
        $constraints = array();
        $segments = explode(',', $constraint);
        foreach ($segments as $this_segment) {
            $bits = preg_split('/ *:: */', $this_segment);
            array_unshift($constraints, trim($bits[0], " '"));
        }
        return $constraints;
    }

    public function dbDataType($type)
    {
        $values = array(
            'unsigned integer' => 'INT'
        );

        if (isset($values[$type])) {
            return $values[$type];
        } else {
            return '';
        }
    }

    /*
     * Given a tablespace and and location, either create a new one
     * or update the existing one
     * 
     * @param string $name
     * @param string $location
     */
    public function createOrReplaceTablespace($name, $location)
    {
        $existing = $this->preparedQuery(
            "SELECT spcname, spclocation FROM pg_tablespace WHERE spcname = ?;",
            array($name)
        )->first();

        //NOTE: this location must be empty for this to work
        //We can't seem to change the location of the tablespace through any ALTER commands :(

        //If a tablespace with this name exists, but the location has changed, then drop the current one
        //if($existing && $location!=$existing['spclocation'])
        //	DB::query("DROP TABLESPACE $name;");

        //If this is a new tablespace, or we have dropped the current one:
        if (!$existing || ($existing && $location != $existing['spclocation'])) {
            $this->query("CREATE TABLESPACE $name LOCATION '$location';");
        }
    }

    /**
     * 
     * @param string $tableName
     * @param array $partitions
     * @param array $indexes
     * @param array $extensions
     */
    public function createOrReplacePartition($tableName, $partitions, $indexes, $extensions)
    {

        //We need the plpgsql language to be installed for this to work:
        $this->createLanguage('plpgsql');

        $trigger='CREATE OR REPLACE FUNCTION ' . $tableName . '_insert_trigger() RETURNS TRIGGER AS $$ BEGIN ';
        $first=true;

        //Do we need to create a tablespace for this item?
        if ($extensions && isset($extensions['tablespace'])) {
            $this->createOrReplaceTablespace($extensions['tablespace']['name'], $extensions['tablespace']['location']);
            $tableSpace=' TABLESPACE ' . $extensions['tablespace']['name'];
        } else {
            $tableSpace='';
        }

        foreach ($partitions as $partition_name => $partition_value) {
            //Check that this child table does not already exist:
            if (!$this->hasTable($partition_name)) {
                $this->query("CREATE TABLE \"$partition_name\" (CHECK (" . str_replace('NEW.', '', $partition_value) . ")) INHERITS (\"$tableName\")$tableSpace;");
            } else {
                //Drop the constraint, we will recreate in in the next line
                $existing_constraint = $this->preparedQuery(
                    "SELECT conname FROM pg_constraint WHERE conname = ?;",
                    array("{$partition_name}_pkey")
                );
                if ($existing_constraint) {
                    $this->query("ALTER TABLE \"$partition_name\" DROP CONSTRAINT \"{$partition_name}_pkey\";");
                }
                $this->dropTrigger(strtolower('trigger_' . $tableName . '_insert'), $tableName);
            }

            $this->query("ALTER TABLE \"$partition_name\" ADD CONSTRAINT \"{$partition_name}_pkey\" PRIMARY KEY (\"ID\");");

            if ($first) {
                $trigger.='IF';
                $first=false;
            } else {
                $trigger.='ELSIF';
            }

            $trigger .= " ($partition_value) THEN INSERT INTO \"$partition_name\" VALUES (NEW.*);";

            if ($indexes) {
                // We need to propogate the indexes through to the child pages.
                // Some of this code is duplicated, and could be tidied up
                foreach ($indexes as $name => $this_index) {
                    if ($this_index['type']=='fulltext') {
                        $fillfactor = $where = '';
                        if (isset($this_index['fillfactor'])) {
                            $fillfactor = 'WITH (FILLFACTOR = ' . $this_index['fillfactor'] . ')';
                        }
                        if (isset($this_index['where'])) {
                            $where = 'WHERE ' . $this_index['where'];
                        }
                        $clusterMethod = PostgreSQLDatabase::default_fts_cluster_method();
                        $this->query("CREATE INDEX \"" . $this->buildPostgresIndexName($partition_name, $this_index['name'])  . "\" ON \"" . $partition_name . "\" USING $clusterMethod(\"ts_" . $name . "\") $fillfactor $where");
                        $ts_details = $this->fulltext($this_index, $partition_name, $name);
                        $this->query($ts_details['triggers']);
                    } else {
                        if (is_array($this_index)) {
                            $index_name = $this_index['name'];
                        } else {
                            $index_name = trim($this_index, '()');
                        }

                        $createIndex = $this->getIndexSqlDefinition($partition_name, $index_name, $this_index);
                        if ($createIndex !== false) {
                            $this->query($createIndex);
                        }
                    }
                }
            }

            //Lastly, clustering goes here:
            if ($extensions && isset($extensions['cluster'])) {
                $this->query("CLUSTER \"$partition_name\" USING \"{$extensions['cluster']}\";");
            }
        }

        $trigger .= 'ELSE RAISE EXCEPTION \'Value id out of range.  Fix the ' . $tableName . '_insert_trigger() function!\'; END IF; RETURN NULL; END; $$ LANGUAGE plpgsql;';
        $trigger .= 'CREATE TRIGGER trigger_' . $tableName . '_insert BEFORE INSERT ON "' . $tableName . '" FOR EACH ROW EXECUTE PROCEDURE ' . $tableName . '_insert_trigger();';

        $this->query($trigger);
    }

    /*
     * This will create a language if it doesn't already exist.
     * This is used by the createOrReplacePartition function, which needs plpgsql
     * 
     * @param string $language Language name
     */
    public function createLanguage($language)
    {
        $result = $this->preparedQuery(
            "SELECT lanname FROM pg_language WHERE lanname = ?;",
            array($language)
        )->first();

        if (!$result) {
            $this->query("CREATE LANGUAGE $language;");
        }
    }

    /**
     * Return a set type-formatted string
     * This is used for Multi-enum support, which isn't actually supported by Postgres.
     * Throws a user error to show our lack of support, and return an "int", specifically for sapphire
     * tests that test multi-enums. This results in a test failure, but not crashing the test run.
     *
     * @param array $values Contains a tokenised list of info about this data type
     * @return string
     */
    public function set($values)
    {
        user_error("PostGreSQL does not support multi-enum", E_USER_ERROR);
        return "int";
    }
}<|MERGE_RESOLUTION|>--- conflicted
+++ resolved
@@ -9,405 +9,405 @@
 class PostgreSQLSchemaManager extends DBSchemaManager
 {
 
-    /**
-     * Identifier for this schema, used for configuring schema-specific table 
-     * creation options
-     */
-    const ID = 'PostgreSQL';
-
-    /**
-     * Instance of the database controller this schema belongs to
-     * 
-     * @var PostgreSQLDatabase
-     */
-    protected $database = null;
-
-    /**
-     * This holds a copy of all the constraint results that are returned
-     * via the function constraintExists().  This is a bit faster than
-     * repeatedly querying this column, and should allow the database
-     * to use it's built-in caching features for better queries.
-     *
-     * @var array
-     */
-    protected static $cached_constraints = array();
-
-    /**
-     *
-     * This holds a copy of all the queries that run through the function fieldList()
-     * This is one of the most-often called functions, and repeats itself a great deal in the unit tests.
-     *
-     * @var array
-     */
-    protected static $cached_fieldlists = array();
+	/**
+	 * Identifier for this schema, used for configuring schema-specific table 
+	 * creation options
+	 */
+	const ID = 'PostgreSQL';
+
+	/**
+	 * Instance of the database controller this schema belongs to
+	 * 
+	 * @var PostgreSQLDatabase
+	 */
+	protected $database = null;
+
+	/**
+	 * This holds a copy of all the constraint results that are returned
+	 * via the function constraintExists().  This is a bit faster than
+	 * repeatedly querying this column, and should allow the database
+	 * to use it's built-in caching features for better queries.
+	 *
+	 * @var array
+	 */
+	protected static $cached_constraints = array();
+
+	/**
+	 *
+	 * This holds a copy of all the queries that run through the function fieldList()
+	 * This is one of the most-often called functions, and repeats itself a great deal in the unit tests.
+	 *
+	 * @var array
+	 */
+	protected static $cached_fieldlists = array();
 
     protected function indexKey($table, $index, $spec)
     {
-        return $this->buildPostgresIndexName($table, $index);
-    }
-
-    /**
-     * Creates a postgres database, ignoring model_schema_as_database
-     * 
-     * @param string $name
-     */
+		return $this->buildPostgresIndexName($table, $index);
+	}
+
+	/**
+	 * Creates a postgres database, ignoring model_schema_as_database
+	 * 
+	 * @param string $name
+	 */
     public function createPostgresDatabase($name)
     {
-        $this->query("CREATE DATABASE \"$name\";");
-    }
+		$this->query("CREATE DATABASE \"$name\";");
+	}
 
     public function createDatabase($name)
     {
-        if (PostgreSQLDatabase::model_schema_as_database()) {
-            $schemaName = $this->database->databaseToSchemaName($name);
-            return $this->createSchema($schemaName);
-        }
-        return $this->createPostgresDatabase($name);
-    }
-
-    /**
-     * Determines if a postgres database exists, ignoring model_schema_as_database
-     * 
-     * @param string $name
-     * @return boolean
-     */
+		if(PostgreSQLDatabase::model_schema_as_database()) {
+			$schemaName = $this->database->databaseToSchemaName($name);
+			return $this->createSchema($schemaName);
+		}
+		return $this->createPostgresDatabase($name);
+	}
+
+	/**
+	 * Determines if a postgres database exists, ignoring model_schema_as_database
+	 * 
+	 * @param string $name
+	 * @return boolean
+	 */
     public function postgresDatabaseExists($name)
     {
-        $result = $this->preparedQuery("SELECT datname FROM pg_database WHERE datname = ?;", array($name));
-        return $result->first() ? true : false;
-    }
+		$result = $this->preparedQuery("SELECT datname FROM pg_database WHERE datname = ?;", array($name));
+		return $result->first() ? true : false;  
+	}
 
     public function databaseExists($name)
     {
-        if (PostgreSQLDatabase::model_schema_as_database()) {
-            $schemaName = $this->database->databaseToSchemaName($name);
-            return $this->schemaExists($schemaName);
-        }
-        return $this->postgresDatabaseExists($name);
-    }
-
-    /**
-     * Determines the list of all postgres databases, ignoring model_schema_as_database
-     * 
-     * @return array
-     */
+		if(PostgreSQLDatabase::model_schema_as_database()) {
+			$schemaName = $this->database->databaseToSchemaName($name);
+			return $this->schemaExists($schemaName);
+		}
+		return $this->postgresDatabaseExists($name);
+	}
+
+	/**
+	 * Determines the list of all postgres databases, ignoring model_schema_as_database
+	 * 
+	 * @return array
+	 */
     public function postgresDatabaseList()
     {
-        return $this->query("SELECT datname FROM pg_database WHERE datistemplate=false;")->column();
-    }
+		return $this->query("SELECT datname FROM pg_database WHERE datistemplate=false;")->column();
+	}
 
     public function databaseList()
     {
-        if (PostgreSQLDatabase::model_schema_as_database()) {
-            $schemas = $this->schemaList();
-            $names = array();
-            foreach ($schemas as $schema) {
-                $names[] = $this->database->schemaToDatabaseName($schema);
-            }
-            return array_unique($names);
-        }
-        return $this->postgresDatabaseList();
-    }
-    /**
-     * Drops a postgres database, ignoring model_schema_as_database
-     * 
-     * @param string $name
-     */
+		if(PostgreSQLDatabase::model_schema_as_database()) {
+			$schemas = $this->schemaList();
+			$names = array();
+			foreach($schemas as $schema) {
+				$names[] = $this->database->schemaToDatabaseName($schema);
+			}
+			return array_unique($names);
+		}
+		return $this->postgresDatabaseList();
+	}
+	/**
+	 * Drops a postgres database, ignoring model_schema_as_database
+	 * 
+	 * @param string $name
+	 */
     public function dropPostgresDatabase($name)
     {
-        $nameSQL = $this->database->escapeIdentifier($name);
-        $this->query("DROP DATABASE $nameSQL;");
-    }
+		$nameSQL = $this->database->escapeIdentifier($name);
+		$this->query("DROP DATABASE $nameSQL;");
+	}
 
     public function dropDatabase($name)
     {
-        if (PostgreSQLDatabase::model_schema_as_database()) {
-            $schemaName = $this->database->databaseToSchemaName($name);
-            return $this->dropSchema($schemaName);
-        }
-        $this->dropPostgresDatabase($name);
-    }
-
-    /**
-     * Returns true if the schema exists in the current database
-     * 
-     * @param string $name
-     * @return boolean
-     */
+		if(PostgreSQLDatabase::model_schema_as_database()) {
+			$schemaName = $this->database->databaseToSchemaName($name);
+			return $this->dropSchema($schemaName);
+		}
+		$this->dropPostgresDatabase($name);
+	}
+
+	/**
+	 * Returns true if the schema exists in the current database
+	 * 
+	 * @param string $name
+	 * @return boolean
+	 */
     public function schemaExists($name)
     {
-        return $this->preparedQuery(
-            "SELECT nspname FROM pg_catalog.pg_namespace WHERE nspname = ?;",
-            array($name)
-        )->first() ? true : false;
-    }
-
-    /**
-     * Creates a schema in the current database
-     * 
-     * @param string $name
-     */
+		return $this->preparedQuery(
+			"SELECT nspname FROM pg_catalog.pg_namespace WHERE nspname = ?;",
+			array($name)
+		)->first() ? true : false;
+	}
+
+	/**
+	 * Creates a schema in the current database
+	 * 
+	 * @param string $name
+	 */
     public function createSchema($name)
     {
-        $nameSQL = $this->database->escapeIdentifier($name);
-        $this->query("CREATE SCHEMA $nameSQL;");
-    }
-
-    /**
-     * Drops a schema from the database. Use carefully!
-     * 
-     * @param string $name
-     */
+		$nameSQL = $this->database->escapeIdentifier($name);
+		$this->query("CREATE SCHEMA $nameSQL;");
+	}
+
+	/**
+	 * Drops a schema from the database. Use carefully!
+	 * 
+	 * @param string $name
+	 */
     public function dropSchema($name)
     {
-        $nameSQL = $this->database->escapeIdentifier($name);
-        $this->query("DROP SCHEMA $nameSQL CASCADE;");
-    }
-
-    /**
-     * Returns the list of all available schemas on the current database
-     * 
-     * @return array
-     */
+		$nameSQL = $this->database->escapeIdentifier($name);
+		$this->query("DROP SCHEMA $nameSQL CASCADE;");
+	}
+
+	/**
+	 * Returns the list of all available schemas on the current database
+	 * 
+	 * @return array
+	 */
     public function schemaList()
     {
-        return $this->query("
+		return $this->query("
 			SELECT nspname
 			FROM pg_catalog.pg_namespace
 			WHERE nspname <> 'information_schema' AND nspname !~ E'^pg_'"
-        )->column();
-    }
+		)->column();
+	}
 
     public function createTable($table, $fields = null, $indexes = null, $options = null, $advancedOptions = null)
     {
-        $fieldSchemas = $indexSchemas = "";
+		$fieldSchemas = $indexSchemas = "";
         if ($fields) {
             foreach ($fields as $k => $v) {
-                $fieldSchemas .= "\"$k\" $v,\n";
-            }
+			$fieldSchemas .= "\"$k\" $v,\n";
+		}
         }
-        if (!empty($options[self::ID])) {
-            $addOptions = $options[self::ID];
-        } elseif (!empty($options[get_class($this)])) {
-            Deprecation::notice('3.2', 'Use PostgreSQLSchemaManager::ID for referencing postgres-specific table creation options');
-            $addOptions = $options[get_class($this)];
-        } else {
-            $addOptions = null;
-        }
-
-        //First of all, does this table already exist
-        $doesExist = $this->hasTable($table);
-        if ($doesExist) {
-            // Table already exists, just return the name, in line with baseclass documentation.
-            return $table;
-        }
-
-        //If we have a fulltext search request, then we need to create a special column
-        //for GiST searches
-        $fulltexts = '';
-        $triggers = '';
-        if ($indexes) {
-            foreach ($indexes as $name => $this_index) {
-                if (is_array($this_index) && $this_index['type'] == 'fulltext') {
-                    $ts_details = $this->fulltext($this_index, $table, $name);
-                    $fulltexts .= $ts_details['fulltexts'] . ', ';
-                    $triggers .= $ts_details['triggers'];
-                }
-            }
-        }
+		if(!empty($options[self::ID])) {
+			$addOptions = $options[self::ID];
+		} elseif (!empty($options[get_class($this)])) {
+			Deprecation::notice('3.2', 'Use PostgreSQLSchemaManager::ID for referencing postgres-specific table creation options');
+			$addOptions = $options[get_class($this)];
+		} else {
+			$addOptions = null;
+		}
+
+		//First of all, does this table already exist
+		$doesExist = $this->hasTable($table);
+		if($doesExist) {
+			// Table already exists, just return the name, in line with baseclass documentation.
+			return $table;
+		}
+
+		//If we have a fulltext search request, then we need to create a special column
+		//for GiST searches
+		$fulltexts = '';
+		$triggers = '';
+		if($indexes) {
+			foreach($indexes as $name => $this_index){
+				if(is_array($this_index) && $this_index['type'] == 'fulltext') {
+					$ts_details = $this->fulltext($this_index, $table, $name);
+					$fulltexts .= $ts_details['fulltexts'] . ', ';
+					$triggers .= $ts_details['triggers'];
+				}
+			}
+		}
 
         if ($indexes) {
             foreach ($indexes as $k => $v) {
-                $indexSchemas .= $this->getIndexSqlDefinition($table, $k, $v) . "\n";
-            }
+			$indexSchemas .= $this->getIndexSqlDefinition($table, $k, $v) . "\n";
+		}
         }
 
-        //Do we need to create a tablespace for this item?
-        if ($advancedOptions && isset($advancedOptions['tablespace'])) {
-            $this->createOrReplaceTablespace(
-                $advancedOptions['tablespace']['name'],
-                $advancedOptions['tablespace']['location']
-            );
-            $tableSpace = ' TABLESPACE ' . $advancedOptions['tablespace']['name'];
+		//Do we need to create a tablespace for this item?
+		if($advancedOptions && isset($advancedOptions['tablespace'])){
+			$this->createOrReplaceTablespace(
+				$advancedOptions['tablespace']['name'],
+				$advancedOptions['tablespace']['location']
+			);
+			$tableSpace = ' TABLESPACE ' . $advancedOptions['tablespace']['name'];
         } else {
-            $tableSpace = '';
+			$tableSpace = '';
         }
 
-        $this->query("CREATE TABLE \"$table\" (
+		$this->query("CREATE TABLE \"$table\" (
 				$fieldSchemas
 				$fulltexts
 				primary key (\"ID\")
 			)$tableSpace; $indexSchemas $addOptions");
 
-        if ($triggers!='') {
-            $this->query($triggers);
-        }
-
-        //If we have a partitioning requirement, we do that here:
-        if ($advancedOptions && isset($advancedOptions['partitions'])) {
-            $this->createOrReplacePartition($table, $advancedOptions['partitions'], $indexes, $advancedOptions);
-        }
-
-        //Lastly, clustering goes here:
-        if ($advancedOptions && isset($advancedOptions['cluster'])) {
-            $this->query("CLUSTER \"$table\" USING \"{$advancedOptions['cluster']}\";");
-        }
-
-        return $table;
-    }
-
-    /**
-     * Builds the internal Postgres index name given the silverstripe table and index name
-     * 
-     * @param string $tableName
-     * @param string $indexName 
-     * @param string $prefix The optional prefix for the index. Defaults to "ix" for indexes.
-     * @return string The postgres name of the index
-     */
+		if($triggers!=''){
+			$this->query($triggers);
+		}
+
+		//If we have a partitioning requirement, we do that here:
+		if($advancedOptions && isset($advancedOptions['partitions'])){
+			$this->createOrReplacePartition($table, $advancedOptions['partitions'], $indexes, $advancedOptions);
+		}
+
+		//Lastly, clustering goes here:
+		if($advancedOptions && isset($advancedOptions['cluster'])){
+			$this->query("CLUSTER \"$table\" USING \"{$advancedOptions['cluster']}\";");
+		}
+
+		return $table;
+	}
+
+	/**
+	 * Builds the internal Postgres index name given the silverstripe table and index name
+	 * 
+	 * @param string $tableName
+	 * @param string $indexName 
+	 * @param string $prefix The optional prefix for the index. Defaults to "ix" for indexes.
+	 * @return string The postgres name of the index
+	 */
     protected function buildPostgresIndexName($tableName, $indexName, $prefix = 'ix')
     {
 
-        // Assume all indexes also contain the table name
-        // MD5 the table/index name combo to keep it to a fixed length.
-        // Exclude the prefix so that the trigger name can be easily generated from the index name
-        $indexNamePG = "{$prefix}_" . md5("{$tableName}_{$indexName}");
-
-        // Limit to 63 characters
-        if (strlen($indexNamePG) > 63) {
-            return substr($indexNamePG, 0, 63);
-        } else {
-            return $indexNamePG;
-        }
-    }
-
-    /**
-     * Builds the internal Postgres trigger name given the silverstripe table and trigger name
-     * 
-     * @param string $tableName
-     * @param string $triggerName
-     * @return string The postgres name of the trigger
-     */
+		// Assume all indexes also contain the table name
+		// MD5 the table/index name combo to keep it to a fixed length.
+		// Exclude the prefix so that the trigger name can be easily generated from the index name
+		$indexNamePG = "{$prefix}_" . md5("{$tableName}_{$indexName}");
+
+		// Limit to 63 characters
+		if (strlen($indexNamePG) > 63) {
+			return substr($indexNamePG, 0, 63);
+		} else {
+			return $indexNamePG;
+		}
+	}
+
+	/**
+	 * Builds the internal Postgres trigger name given the silverstripe table and trigger name
+	 * 
+	 * @param string $tableName
+	 * @param string $triggerName
+	 * @return string The postgres name of the trigger
+	 */
     public function buildPostgresTriggerName($tableName, $triggerName)
     {
-        // Kind of cheating, but behaves the same way as indexes
-        return $this->buildPostgresIndexName($tableName, $triggerName, 'ts');
-    }
+		// Kind of cheating, but behaves the same way as indexes
+		return $this->buildPostgresIndexName($tableName, $triggerName, 'ts');
+	}
 
     public function alterTable($table, $newFields = null, $newIndexes = null, $alteredFields = null, $alteredIndexes = null, $alteredOptions = null, $advancedOptions = null)
     {
-        $alterList = array();
+		$alterList = array();
         if ($newFields) {
             foreach ($newFields as $fieldName => $fieldSpec) {
-                $alterList[] = "ADD \"$fieldName\" $fieldSpec";
+			$alterList[] = "ADD \"$fieldName\" $fieldSpec";
+		}
+        }
+
+        if ($alteredFields) {
+            foreach ($alteredFields as $indexName => $indexSpec) {
+			$val = $this->alterTableAlterColumn($table, $indexName, $indexSpec);
+                if (!empty($val)) {
+                    $alterList[] = $val;
+		}
             }
         }
 
-        if ($alteredFields) {
-            foreach ($alteredFields as $indexName => $indexSpec) {
-                $val = $this->alterTableAlterColumn($table, $indexName, $indexSpec);
-                if (!empty($val)) {
-                    $alterList[] = $val;
-                }
-            }
-        }
-
-        //Do we need to do anything with the tablespaces?
-        if ($alteredOptions && isset($advancedOptions['tablespace'])) {
-            $this->createOrReplaceTablespace($advancedOptions['tablespace']['name'], $advancedOptions['tablespace']['location']);
-            $this->query("ALTER TABLE \"$table\" SET TABLESPACE {$advancedOptions['tablespace']['name']};");
-        }
-
-        //DB ABSTRACTION: we need to change the constraints to be a separate 'add' command,
-        //see http://www.postgresql.org/docs/8.1/static/sql-altertable.html
-        $alterIndexList = array();
-        //Pick up the altered indexes here:
-        $fieldList = $this->fieldList($table);
-        $fulltexts = false;
-        $drop_triggers = false;
-        $triggers = false;
+		//Do we need to do anything with the tablespaces?
+		if($alteredOptions && isset($advancedOptions['tablespace'])){
+			$this->createOrReplaceTablespace($advancedOptions['tablespace']['name'], $advancedOptions['tablespace']['location']);
+			$this->query("ALTER TABLE \"$table\" SET TABLESPACE {$advancedOptions['tablespace']['name']};");
+		}
+
+		//DB ABSTRACTION: we need to change the constraints to be a separate 'add' command,
+		//see http://www.postgresql.org/docs/8.1/static/sql-altertable.html
+		$alterIndexList = array();
+		//Pick up the altered indexes here:
+		$fieldList = $this->fieldList($table);
+		$fulltexts = false;
+		$drop_triggers = false;
+		$triggers = false;
         if ($alteredIndexes) {
             foreach ($alteredIndexes as $indexName=>$indexSpec) {
-                $indexSpec = $this->parseIndexSpec($indexName, $indexSpec);
-                $indexNamePG = $this->buildPostgresIndexName($table, $indexName);
-
-                if ($indexSpec['type']=='fulltext') {
-                    //For full text indexes, we need to drop the trigger, drop the index, AND drop the column
-
-                //Go and get the tsearch details:
-                $ts_details = $this->fulltext($indexSpec, $table, $indexName);
-
-                //Drop this column if it already exists:
-
-                //No IF EXISTS option is available for Postgres <9.0
-                if (array_key_exists($ts_details['ts_name'], $fieldList)) {
-                    $fulltexts.="ALTER TABLE \"{$table}\" DROP COLUMN \"{$ts_details['ts_name']}\";";
-                }
-
-                // We'll execute these later:
-                $triggerNamePG = $this->buildPostgresTriggerName($table, $indexName);
-                    $drop_triggers.= "DROP TRIGGER IF EXISTS \"$triggerNamePG\" ON \"$table\";";
-                    $fulltexts .= "ALTER TABLE \"{$table}\" ADD COLUMN {$ts_details['fulltexts']};";
-                    $triggers .= $ts_details['triggers'];
-                }
-
-            // Create index action (including fulltext)
-            $alterIndexList[] = "DROP INDEX IF EXISTS \"$indexNamePG\";";
-                $createIndex = $this->getIndexSqlDefinition($table, $indexName, $indexSpec);
+			$indexSpec = $this->parseIndexSpec($indexName, $indexSpec);
+			$indexNamePG = $this->buildPostgresIndexName($table, $indexName);
+
+			if($indexSpec['type']=='fulltext') {
+				//For full text indexes, we need to drop the trigger, drop the index, AND drop the column
+
+				//Go and get the tsearch details:
+				$ts_details = $this->fulltext($indexSpec, $table, $indexName);
+
+				//Drop this column if it already exists:
+
+				//No IF EXISTS option is available for Postgres <9.0
+				if(array_key_exists($ts_details['ts_name'], $fieldList)){
+					$fulltexts.="ALTER TABLE \"{$table}\" DROP COLUMN \"{$ts_details['ts_name']}\";";
+				}
+
+				// We'll execute these later:
+				$triggerNamePG = $this->buildPostgresTriggerName($table, $indexName);
+				$drop_triggers.= "DROP TRIGGER IF EXISTS \"$triggerNamePG\" ON \"$table\";";
+				$fulltexts .= "ALTER TABLE \"{$table}\" ADD COLUMN {$ts_details['fulltexts']};";
+				$triggers .= $ts_details['triggers'];
+			}
+
+			// Create index action (including fulltext)
+			$alterIndexList[] = "DROP INDEX IF EXISTS \"$indexNamePG\";";
+			$createIndex = $this->getIndexSqlDefinition($table, $indexName, $indexSpec);
                 if ($createIndex!==false) {
                     $alterIndexList[] = $createIndex;
                 }
+		}
+        }
+
+		//Add the new indexes:
+        if ($newIndexes) {
+            foreach ($newIndexes as $indexName => $indexSpec) {
+			$indexSpec = $this->parseIndexSpec($indexName, $indexSpec);
+			$indexNamePG = $this->buildPostgresIndexName($table, $indexName);
+			//If we have a fulltext search request, then we need to create a special column
+			//for GiST searches
+			//Pick up the new indexes here:
+			if($indexSpec['type']=='fulltext') {
+				$ts_details=$this->fulltext($indexSpec, $table, $indexName);
+				if(!isset($fieldList[$ts_details['ts_name']])){
+					$fulltexts.="ALTER TABLE \"{$table}\" ADD COLUMN {$ts_details['fulltexts']};";
+					$triggers.=$ts_details['triggers'];
+				}
+			}
+
+			//Check that this index doesn't already exist:
+			$indexes=$this->indexList($table);
+			if(isset($indexes[$indexName])){
+				$alterIndexList[] = "DROP INDEX IF EXISTS \"$indexNamePG\";";
+			}
+
+			$createIndex=$this->getIndexSqlDefinition($table, $indexName, $indexSpec);
+                if ($createIndex!==false) {
+				$alterIndexList[] = $createIndex;
+		}
             }
         }
 
-        //Add the new indexes:
-        if ($newIndexes) {
-            foreach ($newIndexes as $indexName => $indexSpec) {
-                $indexSpec = $this->parseIndexSpec($indexName, $indexSpec);
-                $indexNamePG = $this->buildPostgresIndexName($table, $indexName);
-            //If we have a fulltext search request, then we need to create a special column
-            //for GiST searches
-            //Pick up the new indexes here:
-            if ($indexSpec['type']=='fulltext') {
-                $ts_details=$this->fulltext($indexSpec, $table, $indexName);
-                if (!isset($fieldList[$ts_details['ts_name']])) {
-                    $fulltexts.="ALTER TABLE \"{$table}\" ADD COLUMN {$ts_details['fulltexts']};";
-                    $triggers.=$ts_details['triggers'];
-                }
-            }
-
-            //Check that this index doesn't already exist:
-            $indexes=$this->indexList($table);
-                if (isset($indexes[$indexName])) {
-                    $alterIndexList[] = "DROP INDEX IF EXISTS \"$indexNamePG\";";
-                }
-
-                $createIndex=$this->getIndexSqlDefinition($table, $indexName, $indexSpec);
-                if ($createIndex!==false) {
-                    $alterIndexList[] = $createIndex;
-                }
-            }
-        }
-
-        if ($alterList) {
-            $alterations = implode(",\n", $alterList);
-            $this->query("ALTER TABLE \"$table\" " . $alterations);
-        }
-
-        //Do we need to create a tablespace for this item?
-        if ($advancedOptions && isset($advancedOptions['extensions']['tablespace'])) {
-            $extensions=$advancedOptions['extensions'];
-            $this->createOrReplaceTablespace($extensions['tablespace']['name'], $extensions['tablespace']['location']);
-        }
-
-        if ($alteredOptions && isset($this->class) && isset($alteredOptions[$this->class])) {
-            $this->query(sprintf("ALTER TABLE \"%s\" %s", $table, $alteredOptions[$this->class]));
-            Database::alteration_message(
-                sprintf("Table %s options changed: %s", $table, $alteredOptions[$this->class]),
-                "changed"
-            );
-        }
-
-        //Create any fulltext columns and triggers here:
+		if($alterList) {
+			$alterations = implode(",\n", $alterList);
+			$this->query("ALTER TABLE \"$table\" " . $alterations);
+		}
+
+		//Do we need to create a tablespace for this item?
+		if($advancedOptions && isset($advancedOptions['extensions']['tablespace'])){
+			$extensions=$advancedOptions['extensions'];
+			$this->createOrReplaceTablespace($extensions['tablespace']['name'], $extensions['tablespace']['location']);
+		}
+
+		if($alteredOptions && isset($this->class) && isset($alteredOptions[$this->class])) {
+			$this->query(sprintf("ALTER TABLE \"%s\" %s", $table, $alteredOptions[$this->class]));
+			Database::alteration_message(
+				sprintf("Table %s options changed: %s", $table, $alteredOptions[$this->class]),
+				"changed"
+			);
+		}
+
+		//Create any fulltext columns and triggers here:
         if ($fulltexts) {
             $this->query($fulltexts);
         }
@@ -415,184 +415,49 @@
             $this->query($drop_triggers);
         }
 
-        if ($triggers) {
-            $this->query($triggers);
-
-            $triggerbits=explode(';', $triggers);
-            foreach ($triggerbits as $trigger) {
-                $trigger_fields=$this->triggerFieldsFromTrigger($trigger);
-
-                if ($trigger_fields) {
-                    //We need to run a simple query to force the database to update the triggered columns
-                    $this->query("UPDATE \"{$table}\" SET \"{$trigger_fields[0]}\"=\"$trigger_fields[0]\";");
-                }
-            }
-        }
+		if($triggers) {
+			$this->query($triggers);
+
+			$triggerbits=explode(';', $triggers);
+			foreach($triggerbits as $trigger){
+				$trigger_fields=$this->triggerFieldsFromTrigger($trigger);
+
+				if($trigger_fields){
+					//We need to run a simple query to force the database to update the triggered columns
+					$this->query("UPDATE \"{$table}\" SET \"{$trigger_fields[0]}\"=\"$trigger_fields[0]\";");
+				}
+			}
+		}
 
         foreach ($alterIndexList as $alteration) {
             $this->query($alteration);
         }
 
-        //If we have a partitioning requirement, we do that here:
-        if ($advancedOptions && isset($advancedOptions['partitions'])) {
-            $this->createOrReplacePartition($table, $advancedOptions['partitions']);
-        }
-
-        //Lastly, clustering goes here:
-        if ($advancedOptions && isset($advancedOptions['cluster'])) {
-            $clusterIndex = $this->buildPostgresIndexName($table, $advancedOptions['cluster']);
-            $this->query("CLUSTER \"$table\" USING \"$clusterIndex\";");
-        } else {
-            //Check that clustering is not on this table, and if it is, remove it:
-
-            //This is really annoying.  We need the oid of this table:
-            $stats = $this->preparedQuery(
-                "SELECT relid FROM pg_stat_user_tables WHERE relname = ?;",
-                array($table)
-            )->first();
-            $oid=$stats['relid'];
-
-            //Now we can run a long query to get the clustered status:
-            //If anyone knows a better way to get the clustered status, then feel free to replace this!
-            $clustered = $this->preparedQuery("
+		//If we have a partitioning requirement, we do that here:
+		if($advancedOptions && isset($advancedOptions['partitions'])){
+			$this->createOrReplacePartition($table, $advancedOptions['partitions']);
+		}
+
+		//Lastly, clustering goes here:
+		if ($advancedOptions && isset($advancedOptions['cluster'])) {
+			$clusterIndex = $this->buildPostgresIndexName($table, $advancedOptions['cluster']);
+			$this->query("CLUSTER \"$table\" USING \"$clusterIndex\";");
+		} else {
+			//Check that clustering is not on this table, and if it is, remove it:
+
+			//This is really annoying.  We need the oid of this table:
+			$stats = $this->preparedQuery(
+				"SELECT relid FROM pg_stat_user_tables WHERE relname = ?;",
+				array($table)
+			)->first();
+			$oid=$stats['relid'];
+
+			//Now we can run a long query to get the clustered status:
+			//If anyone knows a better way to get the clustered status, then feel free to replace this!
+			$clustered = $this->preparedQuery("
 				SELECT c2.relname, i.indisclustered 
 				FROM pg_catalog.pg_class c, pg_catalog.pg_class c2, pg_catalog.pg_index i
 				WHERE c.oid = ? AND c.oid = i.indrelid AND i.indexrelid = c2.oid AND indisclustered='t';",
-<<<<<<< HEAD
-                array($oid)
-            )->first();
-
-            if ($clustered) {
-                $this->query("ALTER TABLE \"$table\" SET WITHOUT CLUSTER;");
-            }
-        }
-    }
-
-    /*
-     * Creates an ALTER expression for a column in PostgreSQL
-     *
-     * @param $tableName Name of the table to be altered
-     * @param $colName   Name of the column to be altered
-     * @param $colSpec   String which contains conditions for a column
-     * @return string
-     */
-    private function alterTableAlterColumn($tableName, $colName, $colSpec)
-    {
-        // First, we split the column specifications into parts
-        // TODO: this returns an empty array for the following string: int(11) not null auto_increment
-        //		 on second thoughts, why is an auto_increment field being passed through?
-
-        $pattern = '/^([\w()]+)\s?((?:not\s)?null)?\s?(default\s[\w\']+)?\s?(check\s[\w()\'",\s]+)?$/i';
-        preg_match($pattern, $colSpec, $matches);
-
-        if (sizeof($matches)==0) {
-            return '';
-        }
-
-        if ($matches[1]=='serial8') {
-            return '';
-        }
-
-        if (isset($matches[1])) {
-            $alterCol = "ALTER COLUMN \"$colName\" TYPE $matches[1]\n";
-
-            // SET null / not null
-            if (!empty($matches[2])) {
-                $alterCol .= ",\nALTER COLUMN \"$colName\" SET $matches[2]";
-            }
-
-            // SET default (we drop it first, for reasons of precaution)
-            if (!empty($matches[3])) {
-                $alterCol .= ",\nALTER COLUMN \"$colName\" DROP DEFAULT";
-                $alterCol .= ",\nALTER COLUMN \"$colName\" SET $matches[3]";
-            }
-
-            // SET check constraint (The constraint HAS to be dropped)
-            $existing_constraint=$this->query("SELECT conname FROM pg_constraint WHERE conname='{$tableName}_{$colName}_check';")->value();
-            if (isset($matches[4])) {
-                //Take this new constraint and see what's outstanding from the target table:
-                $constraint_bits=explode('(', $matches[4]);
-                $constraint_values=trim($constraint_bits[2], ')');
-                $constraint_values_bits=explode(',', $constraint_values);
-                $default=trim($constraint_values_bits[0], " '");
-
-                //Now go and convert anything that's not in this list to 'Page'
-                //We have to run this as a query, not as part of the alteration queries due to the way they are constructed.
-                $updateConstraint='';
-                $updateConstraint.="UPDATE \"{$tableName}\" SET \"$colName\"='$default' WHERE \"$colName\" NOT IN ($constraint_values);";
-                if ($this->hasTable("{$tableName}_Live")) {
-                    $updateConstraint.="UPDATE \"{$tableName}_Live\" SET \"$colName\"='$default' WHERE \"$colName\" NOT IN ($constraint_values);";
-                }
-                if ($this->hasTable("{$tableName}_versions")) {
-                    $updateConstraint.="UPDATE \"{$tableName}_versions\" SET \"$colName\"='$default' WHERE \"$colName\" NOT IN ($constraint_values);";
-                }
-
-                $this->query($updateConstraint);
-            }
-
-            //First, delete any existing constraint on this column, even if it's no longer an enum
-            if ($existing_constraint) {
-                $alterCol .= ",\nDROP CONSTRAINT \"{$tableName}_{$colName}_check\"";
-            }
-
-            //Now create the constraint (if we've asked for one)
-            if (!empty($matches[4])) {
-                $alterCol .= ",\nADD CONSTRAINT \"{$tableName}_{$colName}_check\" $matches[4]";
-            }
-        }
-
-        return isset($alterCol) ? $alterCol : '';
-    }
-
-    public function renameTable($oldTableName, $newTableName)
-    {
-        $this->query("ALTER TABLE \"$oldTableName\" RENAME TO \"$newTableName\"");
-        unset(self::$cached_fieldlists[$oldTableName]);
-    }
-
-    public function checkAndRepairTable($tableName)
-    {
-        $this->query("VACUUM FULL ANALYZE \"$tableName\"");
-        $this->query("REINDEX TABLE \"$tableName\"");
-        return true;
-    }
-
-    public function createField($table, $field, $spec)
-    {
-        $this->query("ALTER TABLE \"$table\" ADD \"$field\" $spec");
-    }
-
-    /**
-     * Change the database type of the given field.
-     * 
-     * @param string $tableName The name of the tbale the field is in.
-     * @param string $fieldName The name of the field to change.
-     * @param string $fieldSpec The new field specification
-     */
-    public function alterField($tableName, $fieldName, $fieldSpec)
-    {
-        $this->query("ALTER TABLE \"$tableName\" CHANGE \"$fieldName\" \"$fieldName\" $fieldSpec");
-    }
-
-    public function renameField($tableName, $oldName, $newName)
-    {
-        $fieldList = $this->fieldList($tableName);
-        if (array_key_exists($oldName, $fieldList)) {
-            $this->query("ALTER TABLE \"$tableName\" RENAME COLUMN \"$oldName\" TO \"$newName\"");
-
-            //Remove this from the cached list:
-            unset(self::$cached_fieldlists[$tableName]);
-        }
-    }
-
-    public function fieldList($table)
-    {
-        //Query from http://www.alberton.info/postgresql_meta_info.html
-        //This gets us more information than we need, but I've included it all for the moment....
-
-        //if(!isset(self::$cached_fieldlists[$table])){
-            $fields = $this->preparedQuery("
-=======
 				array($oid)
 			)->first();
 
@@ -610,7 +475,8 @@
 	 * @param $colSpec   String which contains conditions for a column
 	 * @return string
 	 */
-	private function alterTableAlterColumn($tableName, $colName, $colSpec){
+    private function alterTableAlterColumn($tableName, $colName, $colSpec)
+    {
 		// First, we split the column specifications into parts
 		// TODO: this returns an empty array for the following string: int(11) not null auto_increment
 		//		 on second thoughts, why is an auto_increment field being passed through?
@@ -618,9 +484,13 @@
 		$pattern = '/^([\w(\,)]+)\s?((?:not\s)?null)?\s?(default\s[\w\.\']+)?\s?(check\s[\w()\'",\s]+)?$/i';
 		preg_match($pattern, $colSpec, $matches);
 
-		if(sizeof($matches)==0) return '';
-
-		if($matches[1]=='serial8') return '';
+        if (sizeof($matches)==0) {
+            return '';
+        }
+
+        if ($matches[1]=='serial8') {
+            return '';
+        }
 
 		if(isset($matches[1])) {
 			$alterCol = "ALTER COLUMN \"$colName\" TYPE $matches[1]\n";
@@ -673,18 +543,21 @@
 		return isset($alterCol) ? $alterCol : '';
 	}
 
-	public function renameTable($oldTableName, $newTableName) {
+    public function renameTable($oldTableName, $newTableName)
+    {
 		$this->query("ALTER TABLE \"$oldTableName\" RENAME TO \"$newTableName\"");
 		unset(self::$cached_fieldlists[$oldTableName]);
 	}
 
-	public function checkAndRepairTable($tableName) {
+    public function checkAndRepairTable($tableName)
+    {
 		$this->query("VACUUM FULL ANALYZE \"$tableName\"");
 		$this->query("REINDEX TABLE \"$tableName\"");
 		return true;
 	}
 
-	public function createField($table, $field, $spec) {
+    public function createField($table, $field, $spec)
+    {
 		$this->query("ALTER TABLE \"$table\" ADD \"$field\" $spec");
 	}
 
@@ -695,11 +568,13 @@
 	 * @param string $fieldName The name of the field to change.
 	 * @param string $fieldSpec The new field specification
 	 */
-	public function alterField($tableName, $fieldName, $fieldSpec) {
+    public function alterField($tableName, $fieldName, $fieldSpec)
+    {
 		$this->query("ALTER TABLE \"$tableName\" CHANGE \"$fieldName\" \"$fieldName\" $fieldSpec");
 	}
 
-	public function renameField($tableName, $oldName, $newName) {
+    public function renameField($tableName, $oldName, $newName)
+    {
 		$fieldList = $this->fieldList($tableName);
 		if(array_key_exists($oldName, $fieldList)) {
 			$this->query("ALTER TABLE \"$tableName\" RENAME COLUMN \"$oldName\" TO \"$newName\"");
@@ -709,290 +584,23 @@
 		}
 	}
 
-	public function fieldList($table) {
+    public function fieldList($table)
+    {
 		//Query from http://www.alberton.info/postgresql_meta_info.html
 		//This gets us more information than we need, but I've included it all for the moment....
 
 		//if(!isset(self::$cached_fieldlists[$table])){
 			$fields = $this->preparedQuery("
->>>>>>> 6f4dc4d8
 				SELECT ordinal_position, column_name, data_type, column_default,
 				is_nullable, character_maximum_length, numeric_precision, numeric_scale
 				FROM information_schema.columns WHERE table_name = ? and table_schema = ?
 				ORDER BY ordinal_position;",
-<<<<<<< HEAD
-                array($table, $this->database->currentSchema())
-            );
-
-        $output = array();
+				array($table, $this->database->currentSchema())
+			);
+
+			$output = array();
         if ($fields) {
             foreach ($fields as $field) {
-                switch ($field['data_type']) {
-                    case 'character varying':
-                        //Check to see if there's a constraint attached to this column:
-                        //$constraint=$this->query("SELECT conname,pg_catalog.pg_get_constraintdef(r.oid, true) FROM pg_catalog.pg_constraint r WHERE r.contype = 'c' AND conname='" . $table . '_' . $field['column_name'] . "_check' ORDER BY 1;")->first();
-                        $constraint = $this->constraintExists($table . '_' . $field['column_name'] . '_check');
-                        if ($constraint) {
-                            //Now we need to break this constraint text into bits so we can see what we have:
-                            //Examples:
-                            //CHECK ("CanEditType"::text = ANY (ARRAY['LoggedInUsers'::character varying, 'OnlyTheseUsers'::character varying, 'Inherit'::character varying]::text[]))
-                            //CHECK ("ClassName"::text = 'PageComment'::text)
-
-                            //TODO: replace all this with a regular expression!
-                            $value=$constraint['pg_get_constraintdef'];
-                            $value=substr($value, strpos($value, '='));
-                            $value=str_replace("''", "'", $value);
-
-                            $in_value=false;
-                            $constraints=array();
-                            $current_value='';
-                            for ($i=0; $i<strlen($value); $i++) {
-                                $char=substr($value, $i, 1);
-                                if ($in_value) {
-                                    $current_value.=$char;
-                                }
-
-                                if ($char=="'") {
-                                    if (!$in_value) {
-                                        $in_value=true;
-                                    } else {
-                                        $in_value=false;
-                                        $constraints[]=substr($current_value, 0, -1);
-                                        $current_value='';
-                                    }
-                                }
-                            }
-
-                            if (sizeof($constraints)>0) {
-                                //Get the default:
-                                $default=trim(substr($field['column_default'], 0, strpos($field['column_default'], '::')), "'");
-                                $output[$field['column_name']]=$this->enum(array('default'=>$default, 'name'=>$field['column_name'], 'enums'=>$constraints));
-                            }
-                        } else {
-                            $output[$field['column_name']]='varchar(' . $field['character_maximum_length'] . ')';
-                        }
-                        break;
-
-                    case 'numeric':
-                        $output[$field['column_name']]='decimal(' . $field['numeric_precision'] . ',' . $field['numeric_scale'] . ') default ' . (int)$field['column_default'];
-                        break;
-
-                    case 'integer':
-                        $output[$field['column_name']]='integer default ' . (int)$field['column_default'];
-                        break;
-
-                    case 'timestamp without time zone':
-                        $output[$field['column_name']]='timestamp';
-                        break;
-
-                    case 'smallint':
-                        $output[$field['column_name']]='smallint default ' . (int)$field['column_default'];
-                        break;
-
-                    case 'time without time zone':
-                        $output[$field['column_name']]='time';
-                        break;
-
-                    case 'double precision':
-                        $output[$field['column_name']]='float';
-                        break;
-
-                    default:
-                        $output[$field['column_name']] = $field;
-                }
-            }
-        }
-
-        //	self::$cached_fieldlists[$table]=$output;
-        //}
-
-        //return self::$cached_fieldlists[$table];
-
-        return $output;
-    }
-
-    public function clearCachedFieldlist($tableName=false)
-    {
-        if ($tableName) {
-            unset(self::$cached_fieldlists[$tableName]);
-        } else {
-            self::$cached_fieldlists=array();
-        }
-        return true;
-    }
-
-    /**
-     * Create an index on a table.
-     * 
-     * @param string $tableName The name of the table.
-     * @param string $indexName The name of the index.
-     * @param string $indexSpec The specification of the index, see Database::requireIndex() for more details.
-     */
-    public function createIndex($tableName, $indexName, $indexSpec)
-    {
-        $createIndex = $this->getIndexSqlDefinition($tableName, $indexName, $indexSpec);
-        if ($createIndex !== false) {
-            $this->query($createIndex);
-        }
-    }
-
-    /*
-     * @todo - factor out? Is DBSchemaManager::convertIndexSpec sufficient?
-    public function convertIndexSpec($indexSpec, $asDbValue=false, $table=''){
-
-        if(!$asDbValue){
-            if(is_array($indexSpec)){
-                //Here we create a db-specific version of whatever index we need to create.
-                switch($indexSpec['type']){
-                    case 'fulltext':
-                        $indexSpec='fulltext (' . $indexSpec['value'] . ')';
-                        break;
-                    case 'unique':
-                        $indexSpec='unique (' . $indexSpec['value'] . ')';
-                        break;
-                    case 'hash':
-                        $indexSpec='using hash (' . $indexSpec['value'] . ')';
-                        break;
-                    case 'index':
-                        //The default index is 'btree', which we'll use by default (below):
-                    default:
-                        $indexSpec='using btree (' . $indexSpec['value'] . ')';
-                        break;
-                }
-            }
-        } else {
-            $indexSpec = $this->buildPostgresIndexName($table, $indexSpec);
-        }
-        return $indexSpec;
-    }*/
-
-    protected function getIndexSqlDefinition($tableName, $indexName, $indexSpec, $asDbValue=false)
-    {
-
-        //TODO: create table partition support
-        //TODO: create clustering options
-
-        //NOTE: it is possible for *_renamed tables to have indexes whose names are not updates
-        //Therefore, we now check for the existance of indexes before we create them.
-        //This is techically a bug, since new tables will not be indexed.
-
-        // If requesting the definition rather than the DDL
-        if ($asDbValue) {
-            $indexName=trim($indexName, '()');
-            return $indexName;
-        }
-
-        // Determine index name
-        $tableCol = $this->buildPostgresIndexName($tableName, $indexName);
-
-        // Consolidate/Cleanup spec into array format
-        $indexSpec = $this->parseIndexSpec($indexName, $indexSpec);
-
-        //Misc options first:
-        $fillfactor = $where = '';
-        if (isset($indexSpec['fillfactor'])) {
-            $fillfactor = 'WITH (FILLFACTOR = ' . $indexSpec['fillfactor'] . ')';
-        }
-        if (isset($indexSpec['where'])) {
-            $where = 'WHERE ' . $indexSpec['where'];
-        }
-
-        //create a type-specific index
-        // NOTE:  hash should be removed.  This is only here to demonstrate how other indexes can be made
-        // NOTE: Quote the index name to preserve case sensitivity 
-        switch ($indexSpec['type']) {
-            case 'fulltext':
-                // @see fulltext() for the definition of the trigger that ts_$IndexName uses for fulltext searching
-                $clusterMethod = PostgreSQLDatabase::default_fts_cluster_method();
-                $spec = "create index \"$tableCol\" ON \"$tableName\" USING $clusterMethod(\"ts_" . $indexName . "\") $fillfactor $where";
-                break;
-
-            case 'unique':
-                $spec = "create unique index \"$tableCol\" ON \"$tableName\" (" . $indexSpec['value'] . ") $fillfactor $where";
-                break;
-
-            case 'btree':
-                $spec = "create index \"$tableCol\" ON \"$tableName\" USING btree (" . $indexSpec['value'] . ") $fillfactor $where";
-                break;
-
-            case 'hash':
-                //NOTE: this is not a recommended index type
-                $spec = "create index \"$tableCol\" ON \"$tableName\" USING hash (" . $indexSpec['value'] . ") $fillfactor $where";
-                break;
-
-            case 'index':
-            //'index' is the same as default, just a normal index with the default type decided by the database.
-            default:
-                $spec = "create index \"$tableCol\" ON \"$tableName\" (" . $indexSpec['value'] . ") $fillfactor $where";
-        }
-        return trim($spec) . ';';
-    }
-
-    public function alterIndex($tableName, $indexName, $indexSpec)
-    {
-        $indexSpec = trim($indexSpec);
-        if ($indexSpec[0] != '(') {
-            list($indexType, $indexFields) = explode(' ', $indexSpec, 2);
-        } else {
-            $indexFields = $indexSpec;
-        }
-
-        if (!$indexType) {
-            $indexType = "index";
-        }
-
-        $this->query("DROP INDEX \"$indexName\"");
-        $this->query("ALTER TABLE \"$tableName\" ADD $indexType \"$indexName\" $indexFields");
-    }
-
-    /**
-     * Given a trigger name attempt to determine the columns upon which it acts
-     *
-     * @param string $triggerName Postgres trigger name
-     * @return array List of columns
-     */
-    protected function extractTriggerColumns($triggerName)
-    {
-        $trigger = $this->preparedQuery(
-            "SELECT tgargs FROM pg_catalog.pg_trigger WHERE tgname = ?",
-            array($triggerName)
-        )->first();
-
-        // Option 1: output as a string
-        if (strpos($trigger['tgargs'], '\000') !== false) {
-            $argList = explode('\000', $trigger['tgargs']);
-            array_pop($argList);
-
-        // Option 2: hex-encoded (not sure why this happens, depends on PGSQL config)
-        } else {
-            $bytes = str_split($trigger['tgargs'], 2);
-            $argList = array();
-            $nextArg = "";
-            foreach ($bytes as $byte) {
-                if ($byte == "00") {
-                    $argList[] = $nextArg;
-                    $nextArg = "";
-                } else {
-                    $nextArg .= chr(hexdec($byte));
-                }
-            }
-        }
-
-        // Drop first two arguments (trigger name and config name) and implode into nice list
-        return array_slice($argList, 2);
-    }
-
-    public function indexList($table)
-    {
-        //Retrieve a list of indexes for the specified table
-        $indexes = $this->preparedQuery("
-=======
-				array($table, $this->database->currentSchema())
-			);
-
-			$output = array();
-			if($fields) foreach($fields as $field) {
-
 				switch($field['data_type']){
 					case 'character varying':
 						//Check to see if there's a constraint attached to this column:
@@ -1010,17 +618,18 @@
 							$value=str_replace("''", "'", $value);
 
 							$in_value=false;
-							$constraints=Array();
+                            $constraints=array();
 							$current_value='';
 							for($i=0; $i<strlen($value); $i++){
 								$char=substr($value, $i, 1);
-								if($in_value)
+                                if ($in_value) {
 									$current_value.=$char;
+                                }
 
 								if($char=="'"){
-									if(!$in_value)
+                                    if (!$in_value) {
 										$in_value=true;
-									else {
+                                    } else {
 										$in_value=false;
 										$constraints[]=substr($current_value, 0, -1);
 										$current_value='';
@@ -1031,7 +640,7 @@
 							if(sizeof($constraints)>0){
 								//Get the default:
 								$default=trim(substr($field['column_default'], 0, strpos($field['column_default'], '::')), "'");
-								$output[$field['column_name']]=$this->enum(Array('default'=>$default, 'name'=>$field['column_name'], 'enums'=>$constraints));
+                                $output[$field['column_name']]=$this->enum(array('default'=>$default, 'name'=>$field['column_name'], 'enums'=>$constraints));
 							}
 						} else{
 							$output[$field['column_name']]='varchar(' . $field['character_maximum_length'] . ')';
@@ -1065,7 +674,7 @@
 					default:
 						$output[$field['column_name']] = $field;
 				}
-
+            }
 			}
 
 		//	self::$cached_fieldlists[$table]=$output;
@@ -1076,9 +685,13 @@
 		return $output;
 	}
 
-	function clearCachedFieldlist($tableName=false){
-		if($tableName) unset(self::$cached_fieldlists[$tableName]);
-		else self::$cached_fieldlists=array();
+    public function clearCachedFieldlist($tableName=false)
+    {
+        if ($tableName) {
+            unset(self::$cached_fieldlists[$tableName]);
+        } else {
+            self::$cached_fieldlists=array();
+        }
 		return true;
 	}
 
@@ -1089,9 +702,12 @@
 	 * @param string $indexName The name of the index.
 	 * @param string $indexSpec The specification of the index, see Database::requireIndex() for more details.
 	 */
-	public function createIndex($tableName, $indexName, $indexSpec) {
+    public function createIndex($tableName, $indexName, $indexSpec)
+    {
 		$createIndex = $this->getIndexSqlDefinition($tableName, $indexName, $indexSpec);
-		if($createIndex !== false) $this->query($createIndex);
+        if ($createIndex !== false) {
+            $this->query($createIndex);
+        }
 	}
 
 	/*
@@ -1124,7 +740,8 @@
 		return $indexSpec;
 	}*/
 
-	protected function getIndexSqlDefinition($tableName, $indexName, $indexSpec, $asDbValue=false) {
+    protected function getIndexSqlDefinition($tableName, $indexName, $indexSpec, $asDbValue=false)
+    {
 
 		//TODO: create table partition support
 		//TODO: create clustering options
@@ -1185,7 +802,8 @@
 		return trim($spec) . ';';
 	}
 
-	public function alterIndex($tableName, $indexName, $indexSpec) {
+    public function alterIndex($tableName, $indexName, $indexSpec)
+    {
 		$indexSpec = trim($indexSpec);
 		if($indexSpec[0] != '(') {
 			list($indexType, $indexFields) = explode(' ',$indexSpec,2);
@@ -1207,7 +825,8 @@
 	 * @param string $triggerName Postgres trigger name
 	 * @return array List of columns
 	 */
-	protected function extractTriggerColumns($triggerName) {
+    protected function extractTriggerColumns($triggerName)
+    {
 		$trigger = $this->preparedQuery(
 			"SELECT tgargs FROM pg_catalog.pg_trigger WHERE tgname = ?",
 			array($triggerName)
@@ -1237,108 +856,108 @@
 		return array_slice($argList, 2);
 	}
 
-	public function indexList($table) {
+    public function indexList($table)
+    {
 		//Retrieve a list of indexes for the specified table
 		$indexes = $this->preparedQuery("
->>>>>>> 6f4dc4d8
 			SELECT tablename, indexname, indexdef
 			FROM pg_catalog.pg_indexes
 			WHERE tablename = ? AND schemaname = ?;",
-            array($table, $this->database->currentSchema())
-        );
-
-        $indexList = array();
-        foreach ($indexes as $index) {
-            // Key for the indexList array.  Differs from other DB implementations, which is why
-            // requireIndex() needed to be overridden
-            $indexName = $index['indexname'];
-
-            //We don't actually need the entire created command, just a few bits:
-            $type = '';
-
-            //Check for uniques:
-            if (substr($index['indexdef'], 0, 13)=='CREATE UNIQUE') {
-                $type = 'unique';
-            }
-
-            //check for hashes, btrees etc:
-            if (strpos(strtolower($index['indexdef']), 'using hash ')!==false) {
-                $type = 'hash';
-            }
-
-            //TODO: Fix me: btree is the default index type:
-            //if(strpos(strtolower($index['indexdef']), 'using btree ')!==false)
-            //	$prefix='using btree ';
-
-            if (strpos(strtolower($index['indexdef']), 'using rtree ')!==false) {
-                $type = 'rtree';
-            }
-
-            // For fulltext indexes we need to extract the columns from another source
-            if (stristr($index['indexdef'], 'using gin')) {
-                $type = 'fulltext';
-                // Extract trigger information from postgres
-                $triggerName = preg_replace('/^ix_/', 'ts_', $index['indexname']);
-                $columns = $this->extractTriggerColumns($triggerName);
-                $columnString = $this->implodeColumnList($columns);
-            } else {
-                $columnString = $this->quoteColumnSpecString($index['indexdef']);
-            }
-
-            $indexList[$indexName] = $this->parseIndexSpec($index, array(
-                'name' => $indexName, // Not the correct name in the PHP, as this will be a mangled postgres-unique code
-                'value' => $columnString,
-                'type' => $type
-            ));
-        }
-
-        return $indexList;
-    }
+			array($table, $this->database->currentSchema())
+		);
+
+		$indexList = array();
+		foreach($indexes as $index) {
+			// Key for the indexList array.  Differs from other DB implementations, which is why
+			// requireIndex() needed to be overridden
+			$indexName = $index['indexname']; 
+
+			//We don't actually need the entire created command, just a few bits:
+			$type = '';
+
+			//Check for uniques:
+			if(substr($index['indexdef'], 0, 13)=='CREATE UNIQUE') {
+				$type = 'unique';
+			}
+
+			//check for hashes, btrees etc:
+			if(strpos(strtolower($index['indexdef']), 'using hash ')!==false) {
+				$type = 'hash';
+			}
+
+			//TODO: Fix me: btree is the default index type:
+			//if(strpos(strtolower($index['indexdef']), 'using btree ')!==false)
+			//	$prefix='using btree ';
+
+			if(strpos(strtolower($index['indexdef']), 'using rtree ')!==false) {
+				$type = 'rtree';
+			}
+
+			// For fulltext indexes we need to extract the columns from another source
+			if (stristr($index['indexdef'], 'using gin')) {
+				$type = 'fulltext';
+				// Extract trigger information from postgres
+				$triggerName = preg_replace('/^ix_/', 'ts_', $index['indexname']);
+				$columns = $this->extractTriggerColumns($triggerName);
+				$columnString = $this->implodeColumnList($columns);
+			} else {
+				$columnString = $this->quoteColumnSpecString($index['indexdef']);
+			}
+
+			$indexList[$indexName] = $this->parseIndexSpec($index, array(
+				'name' => $indexName, // Not the correct name in the PHP, as this will be a mangled postgres-unique code
+				'value' => $columnString,
+				'type' => $type
+			));
+		}
+
+		return $indexList;
+	}
 
     public function tableList()
     {
-        $tables = array();
-        $result = $this->preparedQuery(
-            "SELECT tablename FROM pg_catalog.pg_tables WHERE schemaname = ? AND tablename NOT ILIKE 'pg\\\_%' AND tablename NOT ILIKE 'sql\\\_%'",
-            array($this->database->currentSchema())
-        );
-        foreach ($result as $record) {
-            $table = reset($record);
-            $tables[strtolower($table)] = $table;
-        }
-        return $tables;
-    }
-
-    /**
-     * Find out what the constraint information is, given a constraint name.
-     * We also cache this result, so the next time we don't need to do a
-     * query all over again.
-     *
-     * @param string $constraint
-     */
+		$tables = array();
+		$result = $this->preparedQuery(
+			"SELECT tablename FROM pg_catalog.pg_tables WHERE schemaname = ? AND tablename NOT ILIKE 'pg\\\_%' AND tablename NOT ILIKE 'sql\\\_%'",
+			array($this->database->currentSchema())
+		);
+		foreach($result as $record) {
+			$table = reset($record);
+			$tables[strtolower($table)] = $table;
+		}
+		return $tables;
+	}
+
+	/**
+	 * Find out what the constraint information is, given a constraint name.
+	 * We also cache this result, so the next time we don't need to do a
+	 * query all over again.
+	 *
+	 * @param string $constraint
+	 */
     protected function constraintExists($constraint)
     {
-        if (!isset(self::$cached_constraints[$constraint])) {
-            $exists = $this->preparedQuery("
+		if(!isset(self::$cached_constraints[$constraint])){
+			$exists = $this->preparedQuery("
 				SELECT conname,pg_catalog.pg_get_constraintdef(r.oid, true)
 				FROM pg_catalog.pg_constraint r WHERE r.contype = 'c' AND conname = ? ORDER BY 1;",
-                array($constraint)
-            )->first();
-            self::$cached_constraints[$constraint]=$exists;
-        }
-
-        return self::$cached_constraints[$constraint];
-    }
-
-    /**
-     * A function to return the field names and datatypes for the particular table
-     * 
-     * @param string $tableName
-     * @return array List of columns an an associative array with the keys Column and DataType
-     */
+				array($constraint)
+			)->first();
+			self::$cached_constraints[$constraint]=$exists;
+		}
+
+		return self::$cached_constraints[$constraint];
+	}
+
+	/**
+	 * A function to return the field names and datatypes for the particular table
+	 * 
+	 * @param string $tableName
+	 * @return array List of columns an an associative array with the keys Column and DataType
+	 */
     public function tableDetails($tableName)
     {
-        $query = "SELECT a.attname as \"Column\", pg_catalog.format_type(a.atttypid, a.atttypmod) as \"Datatype\"
+		$query = "SELECT a.attname as \"Column\", pg_catalog.format_type(a.atttypid, a.atttypmod) as \"Datatype\"
 				FROM pg_catalog.pg_attribute a
 				WHERE a.attnum > 0 AND NOT a.attisdropped AND a.attrelid = (
 					SELECT c.oid
@@ -1347,376 +966,32 @@
 					WHERE c.relname = ? AND pg_catalog.pg_table_is_visible(c.oid) AND n.nspname = ?
 				);";
 
-        $result = $this->preparedQuery($query, $tableName, $this->database->currentSchema());
-
-        $table = array();
-        while ($row = pg_fetch_assoc($result)) {
-            $table[] = array(
-                'Column' => $row['Column'],
-                'DataType' => $row['DataType']
-            );
-        }
-
-        return $table;
-    }
-
-    /**
-     * Pass a legit trigger name and it will be dropped
-     * This assumes that the trigger has been named in a unique fashion
-     *
-     * @param string $triggerName Name of the trigger
-     * @param string $tableName Name of the table
-     */
+		$result = $this->preparedQuery($query, $tableName, $this->database->currentSchema());
+
+		$table = array();
+		while($row = pg_fetch_assoc($result)) {
+			$table[] = array(
+				'Column' => $row['Column'],
+				'DataType' => $row['DataType']
+			);
+		}
+
+		return $table;
+	}
+
+	/**
+	 * Pass a legit trigger name and it will be dropped
+	 * This assumes that the trigger has been named in a unique fashion
+	 *
+	 * @param string $triggerName Name of the trigger
+	 * @param string $tableName Name of the table
+	 */
     protected function dropTrigger($triggerName, $tableName)
     {
-        $exists = $this->preparedQuery("
+		$exists = $this->preparedQuery("
 			SELECT trigger_name
 			FROM information_schema.triggers
 			WHERE trigger_name = ? AND trigger_schema = ?;",
-<<<<<<< HEAD
-            array($triggerName, $this->database->currentSchema())
-        )->first();
-        if ($exists) {
-            $this->query("DROP trigger IF EXISTS $triggerName ON \"$tableName\";");
-        }
-    }
-
-    /**
-     * This will return the fields that the trigger is monitoring
-     *
-     * @param string $trigger Name of the trigger
-     * @return array
-     */
-    protected function triggerFieldsFromTrigger($trigger)
-    {
-        if ($trigger) {
-            $tsvector='tsvector_update_trigger';
-            $ts_pos=strpos($trigger, $tsvector);
-            $details=trim(substr($trigger, $ts_pos+strlen($tsvector)), '();');
-            //Now split this into bits:
-            $bits=explode(',', $details);
-
-            $fields=$bits[2];
-
-            $field_bits=explode(',', str_replace('"', '', $fields));
-            $result=array();
-            foreach ($field_bits as $field_bit) {
-                $result[]=trim($field_bit);
-            }
-
-            return $result;
-        } else {
-            return false;
-        }
-    }
-
-    /**
-     * Return a boolean type-formatted string
-     *
-     * @param array $values Contains a tokenised list of info about this data type
-     * @param boolean $asDbValue
-     * @return string
-     */
-    public function boolean($values, $asDbValue=false)
-    {
-        //Annoyingly, we need to do a good ol' fashioned switch here:
-        $default = $values['default'] ? '1' : '0';
-
-        if (!isset($values['arrayValue'])) {
-            $values['arrayValue']='';
-        }
-
-        if ($asDbValue) {
-            return array('data_type'=>'smallint');
-        }
-
-        if ($values['arrayValue'] != '') {
-            $default = '';
-        } else {
-            $default = ' default ' . (int)$values['default'];
-        }
-        return "smallint{$values['arrayValue']}" . $default;
-    }
-
-    /**
-     * Return a date type-formatted string
-     *
-     * @param array $values Contains a tokenised list of info about this data type
-     * @return string
-     */
-    public function date($values)
-    {
-        if (!isset($values['arrayValue'])) {
-            $values['arrayValue']='';
-        }
-
-        return "date{$values['arrayValue']}";
-    }
-
-    /**
-     * Return a decimal type-formatted string
-     *
-     * @param array $values Contains a tokenised list of info about this data type
-     * @param boolean $asDbValue
-     * @return string
-     */
-    public function decimal($values, $asDbValue=false)
-    {
-        if (!isset($values['arrayValue'])) {
-            $values['arrayValue']='';
-        }
-
-        // Avoid empty strings being put in the db
-        if ($values['precision'] == '') {
-            $precision = 1;
-        } else {
-            $precision = $values['precision'];
-        }
-
-        $defaultValue = '';
-        if (isset($values['default']) && is_numeric($values['default'])) {
-            $defaultValue = ' default ' . $values['default'];
-        }
-
-        if ($asDbValue) {
-            return array('data_type' => 'numeric', 'precision' => $precision);
-        } else {
-            return "decimal($precision){$values['arrayValue']}$defaultValue";
-        }
-    }
-
-    /**
-     * Return a enum type-formatted string
-     *
-     * @param array $values Contains a tokenised list of info about this data type
-     * @return string
-     */
-    public function enum($values)
-    {
-        //Enums are a bit different. We'll be creating a varchar(255) with a constraint of all the usual enum options.
-        //NOTE: In this one instance, we are including the table name in the values array
-        if (!isset($values['arrayValue'])) {
-            $values['arrayValue']='';
-        }
-
-        if ($values['arrayValue']!='') {
-            $default = '';
-        } else {
-            $default = " default '{$values['default']}'";
-        }
-
-        return "varchar(255){$values['arrayValue']}" . $default . " check (\"" . $values['name'] . "\" in ('" . implode('\', \'', $values['enums']) . "'))";
-    }
-
-    /**
-     * Return a float type-formatted string
-     *
-     * @param array $values Contains a tokenised list of info about this data type
-     * @param boolean $asDbValue
-     * @return string
-     */
-    public function float($values, $asDbValue = false)
-    {
-        if (!isset($values['arrayValue'])) {
-            $values['arrayValue']='';
-        }
-
-        if ($asDbValue) {
-            return array('data_type' => 'double precision');
-        } else {
-            return "float{$values['arrayValue']}";
-        }
-    }
-
-    /**
-     * Return a float type-formatted string cause double is not supported
-     *
-     * @param array $values Contains a tokenised list of info about this data type
-     * @param boolean $asDbValue
-     * @return string
-     */
-    public function double($values, $asDbValue=false)
-    {
-        return $this->float($values, $asDbValue);
-    }
-
-    /**
-     * Return a int type-formatted string
-     *
-     * @param array $values Contains a tokenised list of info about this data type
-     * @param boolean $asDbValue
-     * @return string
-     */
-    public function int($values, $asDbValue = false)
-    {
-        if (!isset($values['arrayValue'])) {
-            $values['arrayValue']='';
-        }
-
-        if ($asDbValue) {
-            return array('data_type'=>'integer', 'precision'=>'32');
-        }
-
-        if ($values['arrayValue']!='') {
-            $default='';
-        } else {
-            $default=' default ' . (int)$values['default'];
-        }
-
-        return "integer{$values['arrayValue']}" . $default;
-    }
-
-    /**
-     * Return a bigint type-formatted string
-     *
-     * @param array $values Contains a tokenised list of info about this data type
-     * @param boolean $asDbValue
-     * @return string
-     */
-    public function bigint($values, $asDbValue = false)
-    {
-        if (!isset($values['arrayValue'])) {
-            $values['arrayValue']='';
-        }
-
-        if ($asDbValue) {
-            return array('data_type'=>'bigint', 'precision'=>'64');
-        }
-
-        if ($values['arrayValue']!='') {
-            $default='';
-        } else {
-            $default=' default ' . (int)$values['default'];
-        }
-
-        return "bigint{$values['arrayValue']}" . $default;
-    }
-
-    /**
-     * Return a datetime type-formatted string
-     * For PostgreSQL, we simply return the word 'timestamp', no other parameters are necessary
-     *
-     * @param array $values Contains a tokenised list of info about this data type
-     * @param boolean $asDbValue
-     * @return string
-     */
-    public function SS_Datetime($values, $asDbValue = false)
-    {
-        if (!isset($values['arrayValue'])) {
-            $values['arrayValue']='';
-        }
-
-        if ($asDbValue) {
-            return array('data_type'=>'timestamp without time zone');
-        } else {
-            return "timestamp{$values['arrayValue']}";
-        }
-    }
-
-    /**
-     * Return a text type-formatted string
-     *
-     * @param array $values Contains a tokenised list of info about this data type
-     * @param boolean $asDbValue
-     * @return string
-     */
-    public function text($values, $asDbValue = false)
-    {
-        if (!isset($values['arrayValue'])) {
-            $values['arrayValue'] = '';
-        }
-
-        if ($asDbValue) {
-            return array('data_type'=>'text');
-        } else {
-            return "text{$values['arrayValue']}";
-        }
-    }
-
-    /**
-     * Return a time type-formatted string
-     *
-     * @param array $values Contains a tokenised list of info about this data type
-     * @return string
-     */
-    public function time($values)
-    {
-        if (!isset($values['arrayValue'])) {
-            $values['arrayValue'] = '';
-        }
-
-        return "time{$values['arrayValue']}";
-    }
-
-    /**
-     * Return a varchar type-formatted string
-     *
-     * @param array $values Contains a tokenised list of info about this data type
-     * @param boolean $asDbValue
-     * @return string
-     */
-    public function varchar($values, $asDbValue=false)
-    {
-        if (!isset($values['arrayValue'])) {
-            $values['arrayValue'] = '';
-        }
-
-        if (!isset($values['precision'])) {
-            $values['precision'] = 255;
-        }
-
-        if ($asDbValue) {
-            return array('data_type'=>'varchar', 'precision'=>$values['precision']);
-        } else {
-            return "varchar({$values['precision']}){$values['arrayValue']}";
-        }
-    }
-
-    /*
-     * Return a 4 digit numeric type.  MySQL has a proprietary 'Year' type.
-     * For Postgres, we'll use a 4 digit numeric
-     * 
-     * @param array $values Contains a tokenised list of info about this data type
-     * @param boolean $asDbValue
-     * @return string
-     */
-    public function year($values, $asDbValue = false)
-    {
-        if (!isset($values['arrayValue'])) {
-            $values['arrayValue'] = '';
-        }
-
-        //TODO: the DbValue result does not include the numeric_scale option (ie, the ,0 value in 4,0)
-        if ($asDbValue) {
-            return array('data_type'=>'decimal', 'precision'=>'4');
-        } else {
-            return "decimal(4,0){$values['arrayValue']}";
-        }
-    }
-
-    /**
-     * Create a fulltext search datatype for PostgreSQL
-     * This will also return a trigger to be applied to this table
-     *
-     * @todo: create custom functions to allow weighted searches
-     *
-     * @param array $this_index Index specification for the fulltext index
-     * @param string $tableName
-     * @param string $name
-     * @param array $spec
-     */
-    protected function fulltext($this_index, $tableName, $name)
-    {
-        //For full text search, we need to create a column for the index
-        $columns = $this->quoteColumnSpecString($this_index['value']);
-
-        $fulltexts = "\"ts_$name\" tsvector";
-        $triggerName = $this->buildPostgresTriggerName($tableName, $name);
-        $language = PostgreSQLDatabase::search_language();
-
-        $this->dropTrigger($triggerName, $tableName);
-        $triggers = "CREATE TRIGGER \"$triggerName\" BEFORE INSERT OR UPDATE
-=======
 			array($triggerName, $this->database->currentSchema())
 		)->first();
 		if($exists){
@@ -1730,7 +1005,8 @@
 	 * @param string $trigger Name of the trigger
 	 * @return array
 	 */
-	protected function triggerFieldsFromTrigger($trigger) {
+    protected function triggerFieldsFromTrigger($trigger)
+    {
 		if($trigger){
 			$tsvector='tsvector_update_trigger';
 			$ts_pos=strpos($trigger, $tsvector);
@@ -1742,8 +1018,9 @@
 
 			$field_bits=explode(',', str_replace('"', '', $fields));
 			$result=array();
-			foreach($field_bits as $field_bit)
+            foreach ($field_bits as $field_bit) {
 				$result[]=trim($field_bit);
+            }
 
 			return $result;
 		} else {
@@ -1758,7 +1035,8 @@
 	 * @param boolean $asDbValue
 	 * @return string
 	 */
-	public function boolean($values, $asDbValue=false){
+    public function boolean($values, $asDbValue=false)
+    {
 		//Annoyingly, we need to do a good ol' fashioned switch here:
 		$default = $values['default'] ? '1' : '0';
 
@@ -1784,8 +1062,8 @@
 	 * @param array $values Contains a tokenised list of info about this data type
 	 * @return string
 	 */
-	public function date($values){
-
+    public function date($values)
+    {
 		if(!isset($values['arrayValue'])) {
 			$values['arrayValue']='';
 		}
@@ -1800,8 +1078,8 @@
 	 * @param boolean $asDbValue
 	 * @return string
 	 */
-	public function decimal($values, $asDbValue=false){
-
+    public function decimal($values, $asDbValue=false)
+    {
 		if(!isset($values['arrayValue'])) {
 			$values['arrayValue']='';
 		}
@@ -1831,7 +1109,8 @@
 	 * @param array $values Contains a tokenised list of info about this data type
 	 * @return string
 	 */
-	public function enum($values){
+    public function enum($values)
+    {
 		//Enums are a bit different. We'll be creating a varchar(255) with a constraint of all the usual enum options.
 		//NOTE: In this one instance, we are including the table name in the values array
 		if(!isset($values['arrayValue'])) {
@@ -1845,7 +1124,6 @@
 		}
 
 		return "varchar(255){$values['arrayValue']}" . $default . " check (\"" . $values['name'] . "\" in ('" . implode('\', \'', $values['enums']) . "'))";
-
 	}
 
 	/**
@@ -1855,7 +1133,8 @@
 	 * @param boolean $asDbValue
 	 * @return string
 	 */
-	public function float($values, $asDbValue = false){
+    public function float($values, $asDbValue = false)
+    {
 		if(!isset($values['arrayValue'])) {
 			$values['arrayValue']='';
 		}
@@ -1874,7 +1153,8 @@
 	 * @param boolean $asDbValue
 	 * @return string
 	 */
-	public function double($values, $asDbValue=false){
+    public function double($values, $asDbValue=false)
+    {
 		return $this->float($values, $asDbValue);
 	}
 
@@ -1885,14 +1165,14 @@
 	 * @param boolean $asDbValue
 	 * @return string
 	 */
-	public function int($values, $asDbValue = false){
-
+    public function int($values, $asDbValue = false)
+    {
 		if(!isset($values['arrayValue'])) {
 			$values['arrayValue']='';
 		}
 
 		if($asDbValue) {
-			return Array('data_type'=>'integer', 'precision'=>'32');
+            return array('data_type'=>'integer', 'precision'=>'32');
 		} 
 
 		if($values['arrayValue']!='') {
@@ -1911,14 +1191,14 @@
 	 * @param boolean $asDbValue
 	 * @return string
 	 */
-	public function bigint($values, $asDbValue = false){
-
+    public function bigint($values, $asDbValue = false)
+    {
 		if(!isset($values['arrayValue'])) {
 			$values['arrayValue']='';
 		}
 
 		if($asDbValue) {
-			return Array('data_type'=>'bigint', 'precision'=>'64');
+            return array('data_type'=>'bigint', 'precision'=>'64');
 		} 
 
 		if($values['arrayValue']!='') {
@@ -1938,8 +1218,8 @@
 	 * @param boolean $asDbValue
 	 * @return string
 	 */
-	public function SS_Datetime($values, $asDbValue = false){
-
+    public function SS_Datetime($values, $asDbValue = false)
+    {
 		if(!isset($values['arrayValue'])) {
 			$values['arrayValue']='';
 		}
@@ -1958,8 +1238,8 @@
 	 * @param boolean $asDbValue
 	 * @return string
 	 */
-	public function text($values, $asDbValue = false){
-
+    public function text($values, $asDbValue = false)
+    {
 		if(!isset($values['arrayValue'])) {
 			$values['arrayValue'] = '';
 		}
@@ -1977,7 +1257,8 @@
 	 * @param array $values Contains a tokenised list of info about this data type
 	 * @return string
 	 */
-	public function time($values){
+    public function time($values)
+    {
 		if(!isset($values['arrayValue'])) {
 			$values['arrayValue'] = '';
 		}
@@ -1992,8 +1273,8 @@
 	 * @param boolean $asDbValue
 	 * @return string
 	 */
-	public function varchar($values, $asDbValue=false){
-
+    public function varchar($values, $asDbValue=false)
+    {
 		if(!isset($values['arrayValue'])) {
 			$values['arrayValue'] = '';
 		}
@@ -2017,8 +1298,8 @@
 	 * @param boolean $asDbValue
 	 * @return string
 	 */
-	public function year($values, $asDbValue = false){
-
+    public function year($values, $asDbValue = false)
+    {
 		if(!isset($values['arrayValue'])) {
 			$values['arrayValue'] = '';
 		}
@@ -2042,7 +1323,8 @@
 	 * @param string $name
 	 * @param array $spec
 	 */
-	protected function fulltext($this_index, $tableName, $name){
+    protected function fulltext($this_index, $tableName, $name)
+    {
 		//For full text search, we need to create a column for the index
 		$columns = $this->quoteColumnSpecString($this_index['value']);
 
@@ -2052,17 +1334,16 @@
 
 		$this->dropTrigger($triggerName, $tableName);
 		$triggers = "CREATE TRIGGER \"$triggerName\" BEFORE INSERT OR UPDATE
->>>>>>> 6f4dc4d8
 					ON \"$tableName\" FOR EACH ROW EXECUTE PROCEDURE
 					tsvector_update_trigger(\"ts_$name\", 'pg_catalog.$language', $columns);";
 
-        return array(
-            'name' => $name,
-            'ts_name' => "ts_{$name}",
-            'fulltexts' => $fulltexts,
-            'triggers' => $triggers
-        );
-    }
+		return array(
+			'name' => $name,
+			'ts_name' => "ts_{$name}",
+			'fulltexts' => $fulltexts,
+			'triggers' => $triggers
+		);
+	}
 
     public function IdColumn($asDbValue = false, $hasAutoIncPK = true)
     {
@@ -2071,220 +1352,220 @@
         } else {
             return 'serial8 not null';
         }
-    }
+	}
 
     public function hasTable($tableName)
     {
-        $result = $this->preparedQuery(
-            "SELECT tablename FROM pg_catalog.pg_tables WHERE schemaname = ? AND tablename = ?;",
-            array($this->database->currentSchema(), $tableName)
-        );
-        return ($result->numRecords() > 0);
-    }
-
-    /**
-     * Returns the values of the given enum field
-     *
-     * @todo Make a proper implementation
-     *
-     * @param string $tableName Name of table to check
-     * @param string $fieldName name of enum field to check
-     * @return array List of enum values
-     */
+		$result = $this->preparedQuery(
+			"SELECT tablename FROM pg_catalog.pg_tables WHERE schemaname = ? AND tablename = ?;",
+			array($this->database->currentSchema(), $tableName)
+		);
+		return ($result->numRecords() > 0);
+	}
+
+	/**
+	 * Returns the values of the given enum field
+	 *
+	 * @todo Make a proper implementation
+	 *
+	 * @param string $tableName Name of table to check
+	 * @param string $fieldName name of enum field to check
+	 * @return array List of enum values
+	 */
     public function enumValuesForField($tableName, $fieldName)
     {
-        //return array('SiteTree','Page');
-        $constraints = $this->constraintExists("{$tableName}_{$fieldName}_check");
-        if ($constraints) {
-            return $this->enumValuesFromConstraint($constraints['pg_get_constraintdef']);
-        } else {
-            return array();
-        }
-    }
-
-    /**
-     * Get the actual enum fields from the constraint value:
-     *
-     * @param string $constraint
-     * @return array
-     */
+		//return array('SiteTree','Page');
+		$constraints = $this->constraintExists("{$tableName}_{$fieldName}_check");
+		if($constraints) {
+			return $this->enumValuesFromConstraint($constraints['pg_get_constraintdef']);
+		} else {
+			return array();
+		}
+	}
+
+	/**
+	 * Get the actual enum fields from the constraint value:
+	 *
+	 * @param string $constraint
+	 * @return array
+	 */
     protected function enumValuesFromConstraint($constraint)
     {
-        $constraint = substr($constraint, strpos($constraint, 'ANY (ARRAY[')+11);
-        $constraint = substr($constraint, 0, -11);
-        $constraints = array();
-        $segments = explode(',', $constraint);
-        foreach ($segments as $this_segment) {
-            $bits = preg_split('/ *:: */', $this_segment);
-            array_unshift($constraints, trim($bits[0], " '"));
-        }
-        return $constraints;
-    }
+		$constraint = substr($constraint, strpos($constraint, 'ANY (ARRAY[')+11);
+		$constraint = substr($constraint, 0, -11);
+		$constraints = array();
+		$segments = explode(',', $constraint);
+		foreach($segments as $this_segment){
+			$bits = preg_split('/ *:: */', $this_segment);
+			array_unshift($constraints, trim($bits[0], " '"));
+		}
+		return $constraints;
+	}
 
     public function dbDataType($type)
     {
-        $values = array(
-            'unsigned integer' => 'INT'
-        );
+		$values = array(
+			'unsigned integer' => 'INT'
+		);
 
         if (isset($values[$type])) {
             return $values[$type];
         } else {
             return '';
         }
-    }
-
-    /*
-     * Given a tablespace and and location, either create a new one
-     * or update the existing one
-     * 
-     * @param string $name
-     * @param string $location
-     */
+	}
+
+	/*
+	 * Given a tablespace and and location, either create a new one
+	 * or update the existing one
+	 * 
+	 * @param string $name
+	 * @param string $location
+	 */
     public function createOrReplaceTablespace($name, $location)
     {
-        $existing = $this->preparedQuery(
-            "SELECT spcname, spclocation FROM pg_tablespace WHERE spcname = ?;",
-            array($name)
-        )->first();
-
-        //NOTE: this location must be empty for this to work
-        //We can't seem to change the location of the tablespace through any ALTER commands :(
-
-        //If a tablespace with this name exists, but the location has changed, then drop the current one
-        //if($existing && $location!=$existing['spclocation'])
-        //	DB::query("DROP TABLESPACE $name;");
-
-        //If this is a new tablespace, or we have dropped the current one:
-        if (!$existing || ($existing && $location != $existing['spclocation'])) {
-            $this->query("CREATE TABLESPACE $name LOCATION '$location';");
-        }
-    }
-
-    /**
-     * 
-     * @param string $tableName
-     * @param array $partitions
-     * @param array $indexes
-     * @param array $extensions
-     */
+		$existing = $this->preparedQuery(
+			"SELECT spcname, spclocation FROM pg_tablespace WHERE spcname = ?;",
+			array($name)
+		)->first();
+
+		//NOTE: this location must be empty for this to work
+		//We can't seem to change the location of the tablespace through any ALTER commands :(
+
+		//If a tablespace with this name exists, but the location has changed, then drop the current one
+		//if($existing && $location!=$existing['spclocation'])
+		//	DB::query("DROP TABLESPACE $name;");
+
+		//If this is a new tablespace, or we have dropped the current one:
+		if(!$existing || ($existing && $location != $existing['spclocation'])) {
+			$this->query("CREATE TABLESPACE $name LOCATION '$location';");
+		}
+	}
+
+	/**
+	 * 
+	 * @param string $tableName
+	 * @param array $partitions
+	 * @param array $indexes
+	 * @param array $extensions
+	 */
     public function createOrReplacePartition($tableName, $partitions, $indexes, $extensions)
     {
 
-        //We need the plpgsql language to be installed for this to work:
-        $this->createLanguage('plpgsql');
-
-        $trigger='CREATE OR REPLACE FUNCTION ' . $tableName . '_insert_trigger() RETURNS TRIGGER AS $$ BEGIN ';
-        $first=true;
-
-        //Do we need to create a tablespace for this item?
-        if ($extensions && isset($extensions['tablespace'])) {
-            $this->createOrReplaceTablespace($extensions['tablespace']['name'], $extensions['tablespace']['location']);
-            $tableSpace=' TABLESPACE ' . $extensions['tablespace']['name'];
-        } else {
-            $tableSpace='';
-        }
-
-        foreach ($partitions as $partition_name => $partition_value) {
-            //Check that this child table does not already exist:
-            if (!$this->hasTable($partition_name)) {
-                $this->query("CREATE TABLE \"$partition_name\" (CHECK (" . str_replace('NEW.', '', $partition_value) . ")) INHERITS (\"$tableName\")$tableSpace;");
-            } else {
-                //Drop the constraint, we will recreate in in the next line
-                $existing_constraint = $this->preparedQuery(
-                    "SELECT conname FROM pg_constraint WHERE conname = ?;",
-                    array("{$partition_name}_pkey")
-                );
-                if ($existing_constraint) {
-                    $this->query("ALTER TABLE \"$partition_name\" DROP CONSTRAINT \"{$partition_name}_pkey\";");
-                }
-                $this->dropTrigger(strtolower('trigger_' . $tableName . '_insert'), $tableName);
-            }
-
-            $this->query("ALTER TABLE \"$partition_name\" ADD CONSTRAINT \"{$partition_name}_pkey\" PRIMARY KEY (\"ID\");");
-
-            if ($first) {
-                $trigger.='IF';
-                $first=false;
-            } else {
-                $trigger.='ELSIF';
-            }
-
-            $trigger .= " ($partition_value) THEN INSERT INTO \"$partition_name\" VALUES (NEW.*);";
-
-            if ($indexes) {
-                // We need to propogate the indexes through to the child pages.
-                // Some of this code is duplicated, and could be tidied up
-                foreach ($indexes as $name => $this_index) {
-                    if ($this_index['type']=='fulltext') {
-                        $fillfactor = $where = '';
-                        if (isset($this_index['fillfactor'])) {
-                            $fillfactor = 'WITH (FILLFACTOR = ' . $this_index['fillfactor'] . ')';
-                        }
-                        if (isset($this_index['where'])) {
-                            $where = 'WHERE ' . $this_index['where'];
-                        }
-                        $clusterMethod = PostgreSQLDatabase::default_fts_cluster_method();
-                        $this->query("CREATE INDEX \"" . $this->buildPostgresIndexName($partition_name, $this_index['name'])  . "\" ON \"" . $partition_name . "\" USING $clusterMethod(\"ts_" . $name . "\") $fillfactor $where");
-                        $ts_details = $this->fulltext($this_index, $partition_name, $name);
-                        $this->query($ts_details['triggers']);
-                    } else {
-                        if (is_array($this_index)) {
-                            $index_name = $this_index['name'];
-                        } else {
-                            $index_name = trim($this_index, '()');
-                        }
-
-                        $createIndex = $this->getIndexSqlDefinition($partition_name, $index_name, $this_index);
-                        if ($createIndex !== false) {
-                            $this->query($createIndex);
-                        }
-                    }
-                }
-            }
-
-            //Lastly, clustering goes here:
-            if ($extensions && isset($extensions['cluster'])) {
-                $this->query("CLUSTER \"$partition_name\" USING \"{$extensions['cluster']}\";");
-            }
-        }
-
-        $trigger .= 'ELSE RAISE EXCEPTION \'Value id out of range.  Fix the ' . $tableName . '_insert_trigger() function!\'; END IF; RETURN NULL; END; $$ LANGUAGE plpgsql;';
-        $trigger .= 'CREATE TRIGGER trigger_' . $tableName . '_insert BEFORE INSERT ON "' . $tableName . '" FOR EACH ROW EXECUTE PROCEDURE ' . $tableName . '_insert_trigger();';
-
-        $this->query($trigger);
-    }
-
-    /*
-     * This will create a language if it doesn't already exist.
-     * This is used by the createOrReplacePartition function, which needs plpgsql
-     * 
-     * @param string $language Language name
-     */
+		//We need the plpgsql language to be installed for this to work:
+		$this->createLanguage('plpgsql');
+
+		$trigger='CREATE OR REPLACE FUNCTION ' . $tableName . '_insert_trigger() RETURNS TRIGGER AS $$ BEGIN ';
+		$first=true;
+
+		//Do we need to create a tablespace for this item?
+		if($extensions && isset($extensions['tablespace'])){
+			$this->createOrReplaceTablespace($extensions['tablespace']['name'], $extensions['tablespace']['location']);
+			$tableSpace=' TABLESPACE ' . $extensions['tablespace']['name'];
+		} else {
+			$tableSpace='';
+		}
+
+		foreach($partitions as $partition_name => $partition_value){
+			//Check that this child table does not already exist:
+			if(!$this->hasTable($partition_name)){
+				$this->query("CREATE TABLE \"$partition_name\" (CHECK (" . str_replace('NEW.', '', $partition_value) . ")) INHERITS (\"$tableName\")$tableSpace;");
+			} else {
+				//Drop the constraint, we will recreate in in the next line
+				$existing_constraint = $this->preparedQuery(
+					"SELECT conname FROM pg_constraint WHERE conname = ?;",
+					array("{$partition_name}_pkey")
+				);
+				if($existing_constraint){
+					$this->query("ALTER TABLE \"$partition_name\" DROP CONSTRAINT \"{$partition_name}_pkey\";");
+				}
+				$this->dropTrigger(strtolower('trigger_' . $tableName . '_insert'), $tableName);
+			}
+
+			$this->query("ALTER TABLE \"$partition_name\" ADD CONSTRAINT \"{$partition_name}_pkey\" PRIMARY KEY (\"ID\");");
+
+			if($first){
+				$trigger.='IF';
+				$first=false;
+			} else {
+				$trigger.='ELSIF';
+			}
+
+			$trigger .= " ($partition_value) THEN INSERT INTO \"$partition_name\" VALUES (NEW.*);";
+
+			if($indexes){
+				// We need to propogate the indexes through to the child pages.
+				// Some of this code is duplicated, and could be tidied up
+				foreach($indexes as $name => $this_index){
+					if($this_index['type']=='fulltext'){
+						$fillfactor = $where = '';
+						if(isset($this_index['fillfactor'])) {
+							$fillfactor = 'WITH (FILLFACTOR = ' . $this_index['fillfactor'] . ')';
+						}
+						if(isset($this_index['where'])) {
+							$where = 'WHERE ' . $this_index['where'];
+						}
+						$clusterMethod = PostgreSQLDatabase::default_fts_cluster_method();
+						$this->query("CREATE INDEX \"" . $this->buildPostgresIndexName($partition_name, $this_index['name'])  . "\" ON \"" . $partition_name . "\" USING $clusterMethod(\"ts_" . $name . "\") $fillfactor $where");
+						$ts_details = $this->fulltext($this_index, $partition_name, $name);
+						$this->query($ts_details['triggers']);
+					} else {
+						if(is_array($this_index)) {
+							$index_name = $this_index['name'];
+						} else {
+							$index_name = trim($this_index, '()');
+						}
+
+						$createIndex = $this->getIndexSqlDefinition($partition_name, $index_name, $this_index);
+						if($createIndex !== false) {
+							$this->query($createIndex);
+						}
+					}
+				}
+			}
+
+			//Lastly, clustering goes here:
+			if($extensions && isset($extensions['cluster'])){
+				$this->query("CLUSTER \"$partition_name\" USING \"{$extensions['cluster']}\";");
+			}
+		}
+
+		$trigger .= 'ELSE RAISE EXCEPTION \'Value id out of range.  Fix the ' . $tableName . '_insert_trigger() function!\'; END IF; RETURN NULL; END; $$ LANGUAGE plpgsql;';
+		$trigger .= 'CREATE TRIGGER trigger_' . $tableName . '_insert BEFORE INSERT ON "' . $tableName . '" FOR EACH ROW EXECUTE PROCEDURE ' . $tableName . '_insert_trigger();';
+
+		$this->query($trigger);
+	}
+
+	/*
+	 * This will create a language if it doesn't already exist.
+	 * This is used by the createOrReplacePartition function, which needs plpgsql
+	 * 
+	 * @param string $language Language name
+	 */
     public function createLanguage($language)
     {
-        $result = $this->preparedQuery(
-            "SELECT lanname FROM pg_language WHERE lanname = ?;",
-            array($language)
-        )->first();
-
-        if (!$result) {
-            $this->query("CREATE LANGUAGE $language;");
-        }
-    }
-
-    /**
-     * Return a set type-formatted string
-     * This is used for Multi-enum support, which isn't actually supported by Postgres.
-     * Throws a user error to show our lack of support, and return an "int", specifically for sapphire
-     * tests that test multi-enums. This results in a test failure, but not crashing the test run.
-     *
-     * @param array $values Contains a tokenised list of info about this data type
-     * @return string
-     */
+		$result = $this->preparedQuery(
+			"SELECT lanname FROM pg_language WHERE lanname = ?;",
+			array($language)
+		)->first();
+
+		if(!$result) {
+			$this->query("CREATE LANGUAGE $language;");
+		}
+	}
+
+	/**
+	 * Return a set type-formatted string
+	 * This is used for Multi-enum support, which isn't actually supported by Postgres.
+	 * Throws a user error to show our lack of support, and return an "int", specifically for sapphire
+	 * tests that test multi-enums. This results in a test failure, but not crashing the test run.
+	 *
+	 * @param array $values Contains a tokenised list of info about this data type
+	 * @return string
+	 */
     public function set($values)
     {
-        user_error("PostGreSQL does not support multi-enum", E_USER_ERROR);
-        return "int";
-    }
+		user_error("PostGreSQL does not support multi-enum", E_USER_ERROR);
+		return "int";
+	}
 }